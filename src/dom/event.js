<<<<<<< HEAD
﻿(function() {
  
=======
(function() {

>>>>>>> 4586adff
  /** section: DOM
   * Event
   *
   *  The namespace for Prototype's event system.
   *
   *  <h4>Events: a fine mess</h4>
   *
   *  Event management is one of the really sore spots of cross-browser
   *  scripting.
   *
   *  True, the prevalent issue is: everybody does it the W3C way, and MSIE
   *  does it another way altogether. But there are quite a few subtler,
   *  sneakier issues here and there waiting to bite your ankle &mdash; such as the
   *  `keypress`/`keydown` issue with KHTML-based browsers (Konqueror and
   *  Safari). Also, MSIE has a tendency to leak memory when it comes to
   *  discarding event handlers.
   *
   *  <h4>Prototype to the rescue</h4>
   *
   *  Of course, Prototype smooths it over so well you'll forget these
   *  troubles even exist. Enter the `Event` namespace. It is replete with
   *  methods that help to normalize the information reported by events across
   *  browsers.
   *
   *  `Event` also provides a standardized list of key codes you can use with
   *  keyboard-related events.
   *
   *  The functions you're most likely to use a lot are [[Event.observe]],
   *  [[Event#element]] and [[Event#stop]]. If your web app uses custom events,
   *  you'll also get a lot of mileage out of [[Event.fire]].
  **/
  var Event = {
    KEY_BACKSPACE: 8,
    KEY_TAB:       9,
    KEY_RETURN:   13,
    KEY_ESC:      27,
    KEY_LEFT:     37,
    KEY_UP:       38,
    KEY_RIGHT:    39,
    KEY_DOWN:     40,
    KEY_DELETE:   46,
    KEY_HOME:     36,
    KEY_END:      35,
    KEY_PAGEUP:   33,
    KEY_PAGEDOWN: 34,
    KEY_INSERT:   45,

    cache: {}
  };

  var docEl = document.documentElement;
  var MOUSEENTER_MOUSELEAVE_EVENTS_SUPPORTED = 'onmouseenter' in docEl
    && 'onmouseleave' in docEl;

  var _isButton;
  if (Prototype.Browser.IE) {
    // IE doesn't map left/right/middle the same way.
    var buttonMap = { 0: 1, 1: 4, 2: 2 };
    _isButton = function(event, code) {
      return event.button === buttonMap[code];
    };
  } else if (Prototype.Browser.WebKit) {
    // In Safari we have to account for when the user holds down
    // the "meta" key.
    _isButton = function(event, code) {
      switch (code) {
        case 0: return event.which == 1 && !event.metaKey;
        case 1: return event.which == 1 && event.metaKey;
        default: return false;
      }
    };
  } else {
    _isButton = function(event, code) {
      return event.which ? (event.which === code + 1) : (event.button === code);
    };
  }

  /**
   *  Event#isLeftClick(@event) -> Boolean
   *
   *  Determines whether a button-related mouse event involved the left
   *  mouse button.
   *
   *  Keep in mind that the "left" mouse button is actually the "primary" mouse
   *  button. When a mouse is in left-handed mode, the browser will report
   *  clicks of the _right_ button as "left-clicks."
  **/
  function isLeftClick(event)   { return _isButton(event, 0) }

  /**
   *  Event#isMiddleClick(@event) -> Boolean
   *
   *  Determines whether a button-related mouse event involved the middle
   *  mouse button.
  **/
  function isMiddleClick(event) { return _isButton(event, 1) }

  /**
   *  Event#isRightClick(@event) -> Boolean
   *
   *  Determines whether a button-related mouse event involved the right
   *  mouse button.
   *
   *  Keep in mind that the "left" mouse button is actually the "secondary"
   *  mouse button. When a mouse is in left-handed mode, the browser will
   *  report clicks of the _left_ button as "left-clicks."
  **/
  function isRightClick(event)  { return _isButton(event, 2) }

  /**
   *  Event#element(@event) -> Element
   *
   *  Returns the DOM element on which the event occurred.
  **/
  function element(event) {
    event = Event.extend(event);

    var node = event.target, type = event.type,
     currentTarget = event.currentTarget;

    if (currentTarget && currentTarget.tagName) {
      // Firefox screws up the "click" event when moving between radio buttons
      // via arrow keys. It also screws up the "load" and "error" events on images,
      // reporting the document as the target instead of the original image.
      if (type === 'load' || type === 'error' ||
        (type === 'click' && currentTarget.tagName.toLowerCase() === 'input'
          && currentTarget.type === 'radio'))
            node = currentTarget;
    }

    // Fix a Safari bug where a text node gets passed as the target of an
    // anchor click rather than the anchor itself.
    if (node.nodeType == Node.TEXT_NODE)
      node = node.parentNode;

    return Element.extend(node);
  }

  /**
   *  Event#findElement(@event, expression) -> Element
   *
   *  Returns the first DOM element that matches a given CSS selector &mdash;
   *  starting with the element on which the event occurred, then moving up
   *  its ancestor chain.
  **/
  function findElement(event, expression) {
    var element = Event.element(event);
    if (!expression) return element;
    var elements = [element].concat(element.ancestors());
    return Selector.findElement(elements, expression, 0);
  }

  /**
   *  Event#pointer(@event) -> Object
   *
   *  Returns the absolute position of the pointer for a mouse event.
   *
   *  Returns an object in the form `{ x: Number, y: Number}`.
   *
   *  Note that this position is absolute on the _page_, not on the
   *  _viewport_.
  **/
  function pointer(event) {
    return { x: pointerX(event), y: pointerY(event) };
  }

  /**
   *  Event#pointerX(event) -> Number
   *
   *  Returns the absolute horizontal position of the pointer for a mouse
   *  event.
   *
   *  Note that this position is absolute on the _page_, not on the
   *  _viewport_.
  **/
  function pointerX(event) {
    var docElement = document.documentElement,
     body = document.body || { scrollLeft: 0 };

    return event.pageX || (event.clientX +
      (docElement.scrollLeft || body.scrollLeft) -
      (docElement.clientLeft || 0));
  }

  /**
   *  Event#pointerY(event) -> Number
   *
   *  Returns the absolute vertical position of the pointer for a mouse
   *  event.
   *
   *  Note that this position is absolute on the _page_, not on the
   *  _viewport_.
  **/
  function pointerY(event) {
    var docElement = document.documentElement,
     body = document.body || { scrollTop: 0 };

    return  event.pageY || (event.clientY +
       (docElement.scrollTop || body.scrollTop) -
       (docElement.clientTop || 0));
  }


  /**
   *  Event#stop(@event) -> undefined
   *
   *  Stops the event's propagation and prevents its eventual default action
   *  from being triggered.
   *
   *  Stopping an event also sets a `stopped` property on that event for
   *  future inspection.
  **/
  function stop(event) {
    Event.extend(event);
    event.preventDefault();
    event.stopPropagation();

    // Set a "stopped" property so that a custom event can be inspected
    // after the fact to determine whether or not it was stopped.
    event.stopped = true;
  }

  Event.Methods = {
    isLeftClick: isLeftClick,
    isMiddleClick: isMiddleClick,
    isRightClick: isRightClick,

    element: element,
    findElement: findElement,

    pointer: pointer,
    pointerX: pointerX,
    pointerY: pointerY,

    stop: stop
  };


  // Compile the list of methods that get extended onto Events.
  var methods = Object.keys(Event.Methods).inject({ }, function(m, name) {
    m[name] = Event.Methods[name].methodize();
    return m;
  });

  if (Prototype.Browser.IE) {
    function _relatedTarget(event) {
      var element;
      switch (event.type) {
        case 'mouseover': element = event.fromElement; break;
        case 'mouseout':  element = event.toElement;   break;
        default: return null;
      }
      return Element.extend(element);
    }

    Object.extend(methods, {
      stopPropagation: function() { this.cancelBubble = true },
      preventDefault:  function() { this.returnValue = false },
      inspect: function() { return '[object Event]' }
    });

    // IE's method for extending events.
    Event.extend = function(event, element) {
      if (!event) return false;
      if (event._extendedByPrototype) return event;

      event._extendedByPrototype = Prototype.emptyFunction;
      var pointer = Event.pointer(event);

      // The optional `element` argument gives us a fallback value for the
      // `target` property in case IE doesn't give us through `srcElement`.
      Object.extend(event, {
        target: event.srcElement || element,
        relatedTarget: _relatedTarget(event),
        pageX:  pointer.x,
        pageY:  pointer.y
      });

      return Object.extend(event, methods);
    };
  } else {
    Event.prototype = window.Event.prototype || document.createEvent('HTMLEvents').__proto__;
    Object.extend(Event.prototype, methods);
    Event.extend = Prototype.K;
  }

  function _createResponder(element, eventName, handler) {
    // We don't set a default on the call to Element#retrieve so that we can
    // handle the element's "virgin" state.
    var registry = Element.retrieve(element, 'prototype_event_registry');

    if (Object.isUndefined(registry)) {
      // First time we've handled this element. Put it into the cache.
      CACHE.push(element);
      registry = Element.retrieve(element, 'prototype_event_registry', $H());
    }

    var respondersForEvent = registry.get(eventName);
    if (Object.isUndefined(respondersForEvent)) {
      respondersForEvent = [];
      registry.set(eventName, respondersForEvent);
    }

    // Work around the issue that permits a handler to be attached more than
    // once to the same element & event type.
    if (respondersForEvent.pluck('handler').include(handler)) return false;

    var responder;
    if (eventName.include(":")) {
      // Custom event.
      responder = function(event) {
        // If it's not a custom event, ignore it.
        if (Object.isUndefined(event.eventName))
          return false;

        // If it's a custom event, but not the _correct_ custom event, ignore it.
        if (event.eventName !== eventName)
          return false;

        Event.extend(event, element);
        handler.call(element, event);
      };
    } else {
      // Non-custom event.
      if (!MOUSEENTER_MOUSELEAVE_EVENTS_SUPPORTED &&
       (eventName === "mouseenter" || eventName === "mouseleave")) {
        // If we're dealing with mouseenter or mouseleave in a non-IE browser,
        // we create a custom responder that mimics their behavior within
        // mouseover and mouseout.
        if (eventName === "mouseenter" || eventName === "mouseleave") {
          responder = function(event) {
            Event.extend(event, element);

            var parent = event.relatedTarget;
            while (parent && parent !== element) {
              try { parent = parent.parentNode; }
              catch(e) { parent = element; }
            }

            if (parent === element) return;

            handler.call(element, event);
          };
        }
      } else {
        responder = function(event) {
          Event.extend(event, element);
          handler.call(element, event);
        };
      }
    }

    responder.handler = handler;
    respondersForEvent.push(responder);
    return responder;
  }

  function _destroyCache() {
    for (var i = 0, length = CACHE.length; i < length; i++) {
      try {
        // ran into an access denied issues with IE (haven't been able to reproduce)
        Event.stopObserving(CACHE[i]);
      } catch (e) {}
      CACHE[i] = null;
    }
  }

  var CACHE = [];

  // Internet Explorer needs to remove event handlers on page unload
  // in order to avoid memory leaks.
  if (Prototype.Browser.IE)
    window.attachEvent('onunload', _destroyCache);

  // Safari needs a dummy event handler on page unload so that it won't
  // use its bfcache. Safari <= 3.1 has an issue with restoring the "document"
  // object when page is returned to via the back button using its bfcache.
  if (Prototype.Browser.WebKit)
    window.addEventListener('unload', Prototype.emptyFunction, false);


  var _getDOMEventName = Prototype.K;

  if (!MOUSEENTER_MOUSELEAVE_EVENTS_SUPPORTED) {
    _getDOMEventName = function(eventName) {
      var translations = { mouseenter: "mouseover", mouseleave: "mouseout" };
      return eventName in translations ? translations[eventName] : eventName;
    };
  }

  /**
   *  Event.observe(element, eventName, handler) -> Element
   *
   *  Registers an event handler on a DOM element.
  **/
  function observe(element, eventName, handler) {
    element = $(element);

    var responder = _createResponder(element, eventName, handler);

    if (!responder) return element;

    if (eventName.include(':')) {
      // Custom event.
      if (element.addEventListener)
        element.addEventListener("dataavailable", responder, false);
      else {
        // We observe two IE-proprietarty events: one for custom events that
        // bubble and one for custom events that do not bubble.
        element.attachEvent("ondataavailable", responder);
        element.attachEvent("onfilterchange", responder);
      }
    } else {
      var actualEventName = _getDOMEventName(eventName);

      // Ordinary event.
      if (element.addEventListener)
        element.addEventListener(actualEventName, responder, false);
      else
        element.attachEvent("on" + actualEventName, responder);
    }

    return element;
  }

  /**
   *  Event.stopObserving(element[, eventName[, handler]]) -> Element
   *
   *  Unregisters one or more event handlers.
   *
   *  If `handler` is omitted, unregisters all event handlers on `element`
   *  for that `eventName`. If `eventName` is also omitted, unregisters _all_
   *  event handlers on `element`.
  **/
  function stopObserving(element, eventName, handler) {
    element = $(element);

    var registry = Element.retrieve(element, 'prototype_event_registry');

    if (Object.isUndefined(registry)) return element;

    if (eventName && !handler) {
      // If an event name is passed without a handler, we stop observing all
      // handlers of that type.
      var responders = registry.get(eventName);

      if (Object.isUndefined(responders)) return element;

      responders.each( function(r) {
        Element.stopObserving(element, eventName, r.handler);
      });
      return element;
    } else if (!eventName) {
      // If both the event name and the handler are omitted, we stop observing
      // _all_ handlers on the element.
      registry.each( function(pair) {
        var eventName = pair.key, responders = pair.value;

        responders.each( function(r) {
          Element.stopObserving(element, eventName, r.handler);
        });
      });
      return element;
    }

    var responders = registry.get(eventName);

    // Fail gracefully if there are no responders assigned.
    if (!responders) return;

    var responder = responders.find( function(r) { return r.handler === handler; });
    if (!responder) return element;

    var actualEventName = _getDOMEventName(eventName);

    if (eventName.include(':')) {
      // Custom event.
      if (element.removeEventListener)
        element.removeEventListener("dataavailable", responder, false);
      else {
        element.detachEvent("ondataavailable", responder);
        element.detachEvent("onfilterchange",  responder);
      }
    } else {
      // Ordinary event.
      if (element.removeEventListener)
        element.removeEventListener(actualEventName, responder, false);
      else
        element.detachEvent('on' + actualEventName, responder);
    }

    registry.set(eventName, responders.without(responder));

    return element;
  }

  /**
   *  Event.fire(element, eventName[, memo[, bubble = true]]) -> Event
   *  - memo (?): Metadata for the event. Will be accessible through the
   *    event's `memo` property.
   *  - bubble (Boolean): Whether the event will bubble.
   *
   *  Fires a custom event of name `eventName` with `element` as its target.
   *
   *  Custom events must include a colon (`:`) in their names.
  **/
  function fire(element, eventName, memo, bubble) {
    element = $(element);

    if (Object.isUndefined(bubble))
      bubble = true;

    if (element == document && document.createEvent && !element.dispatchEvent)
      element = document.documentElement;

    var event;
    if (document.createEvent) {
      event = document.createEvent('HTMLEvents');
      event.initEvent('dataavailable', true, true);
    } else {
      event = document.createEventObject();
      event.eventType = bubble ? 'ondataavailable' : 'onfilterchange';
    }

    event.eventName = eventName;
    event.memo = memo || { };

    if (document.createEvent)
      element.dispatchEvent(event);
    else
      element.fireEvent(event.eventType, event);

    return Event.extend(event);
  }


  Object.extend(Event, Event.Methods);

  Object.extend(Event, {
    fire:          fire,
    observe:       observe,
    stopObserving: stopObserving
  });

  Element.addMethods({
    /**
     *  Element#fire(@element, eventName[, memo[, bubble = true]]) -> Event
     *  See [[Event.fire]].
    **/
    fire:          fire,

    /**
     *  Element#observe(@element, eventName, handler) -> Element
     *  See [[Event.observe]].
    **/
    observe:       observe,

    /**
     *  Element#stopObserving(element[, eventName[, handler]]) -> Element
     *  See [[Event.stopObserving]].
    **/
    stopObserving: stopObserving
  });

  /** section: DOM
   * document
   *
   *  Prototype extends the built-in `document` object with several convenience
   *  methods related to events.
  **/
  Object.extend(document, {
    /**
     *  document.fire(eventName[, memo[, bubble = true]]) -> Event
     *  See [[Event.fire]].
    **/
    fire:          fire.methodize(),

    /**
     *  document.observe(eventName, handler) -> Element
     *  See [[Event.observe]].
    **/
    observe:       observe.methodize(),

    /**
     *  document.stopObserving([eventName[, handler]]) -> Element
     *  See [[Event.stopObserving]].
    **/
    stopObserving: stopObserving.methodize(),

    /**
     *  document.loaded -> Boolean
     *
     *  Whether the full DOM tree is ready for manipulation.
    **/
    loaded:        false
  });

  // Export to the global scope.
  if (window.Event) Object.extend(window.Event, Event);
  else window.Event = Event;
})();

(function() {
  /* Support for the DOMContentLoaded event is based on work by Dan Webb,
     Matthias Miller, Dean Edwards, John Resig, and Diego Perini. */

  var timer;

  function fireContentLoadedEvent() {
    if (document.loaded) return;
    if (timer) window.clearTimeout(timer);
    document.loaded = true;
    document.fire('dom:loaded');
  }

  function checkReadyState() {
    if (document.readyState === 'complete') {
      document.stopObserving('readystatechange', checkReadyState);
      fireContentLoadedEvent();
    }
  }

  function pollDoScroll() {
    try { document.documentElement.doScroll('left'); }
    catch(e) {
      timer = pollDoScroll.defer();
      return;
    }
    fireContentLoadedEvent();
  }

  if (document.addEventListener) {
    document.addEventListener('DOMContentLoaded', fireContentLoadedEvent, false);
  } else {
    document.observe('readystatechange', checkReadyState);
    if (window == top)
      timer = pollDoScroll.defer();
  }

  // Worst-case fallback
  Event.observe(window, 'load', fireContentLoadedEvent);
})();<|MERGE_RESOLUTION|>--- conflicted
+++ resolved
@@ -1,10 +1,5 @@
-<<<<<<< HEAD
-﻿(function() {
-  
-=======
 (function() {
 
->>>>>>> 4586adff
   /** section: DOM
    * Event
    *
