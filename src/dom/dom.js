--- conflicted
+++ resolved
@@ -1,4 +1,4 @@
-﻿/** section: DOM, related to: Element
+/** section: DOM, related to: Element
  *  $(id) -> Element
  *  $(id...) -> [Element]...
  *    - id (String | Element): A DOM node or a string that references a node's
@@ -593,39 +593,12 @@
    *
    *  Returns the value of `element`'s attribute with the given name.
   **/
-<<<<<<< HEAD
-  readAttribute: (function(){
-
-    var iframeGetAttributeThrowsError = (function(){
-      var el = document.createElement('iframe'),
-          isBuggy = false;
-      el.setAttribute('src', 'javascript:false;');
-    
-      document.documentElement.appendChild(el);
-      try {
-        el.getAttribute('type', 2);
-      } catch(e) {
-        isBuggy = true;
-      }
-      document.documentElement.removeChild(el);
-      el = null;
-      return isBuggy;
-    })();
-
-    return function(element, name) {
-      element = $(element);
-      // check boolean first, to get out of expression faster
-      if (iframeGetAttributeThrowsError &&
-          name === 'type' &&
-          element.tagName.toUpperCase() == 'IFRAME') {
-=======
   readAttribute: function(element, name) {
     element = $(element);
     if (Prototype.Browser.IE) {
       // Circumvent issue in IE that causes crash.
       if (name === 'type' &&
         element.tagName.toUpperCase() == 'IFRAME') {
->>>>>>> f4570f39
         return element.getAttribute('type');
       }
       var t = Element._attributeTranslations.read;
