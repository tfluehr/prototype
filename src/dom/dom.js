--- conflicted
+++ resolved
@@ -2296,66 +2296,6 @@
   },
 
   /**
-<<<<<<< HEAD
-=======
-   *  Element.getDimensions(@element) -> Object
-   *
-   *  Finds the computed width and height of `element` and returns them as
-   *  key/value pairs of an object.
-   *  
-   *  This method returns correct values on elements whose display is set to
-   *  `none` either in an inline style rule or in an CSS stylesheet.
-   *  
-   *  In order to avoid calling the method twice, you should consider caching
-   *  the values returned in a variable as shown below. If you only need
-   *  `element`'s width or height, consider using [[Element.getWidth]] or
-   *  [[Element.getHeight]] instead.
-   *  
-   *  Note that all values are returned as _numbers only_ although they are
-   *  _expressed in pixels_.
-   *  
-   *  ##### Examples
-   *  
-   *      language: html
-   *      <div id="rectangle" style="font-size: 10px; width: 20em; height: 10em"></div>
-   *
-   *  Then:
-   *
-   *      var dimensions = $('rectangle').getDimensions();
-   *      // -> {width: 200, height: 100}
-   *      
-   *      dimensions.width;
-   *      // -> 200
-   *      
-   *      dimensions.height;
-   *      // -> 100
-  **/
-  getDimensions: function(element) {
-    element = $(element);
-    var display = Element.getStyle(element, 'display');
-    if (display != 'none' && display != null) // Safari bug
-      return {width: element.offsetWidth, height: element.offsetHeight};
-
-    // All *Width and *Height properties give 0 on elements with display none,
-    // so enable the element temporarily
-    var els = element.style,
-        originalVisibility = els.visibility,
-        originalPosition = els.position,
-        originalDisplay = els.display;
-    els.visibility = 'hidden';
-    if (originalPosition != 'fixed') // Switching fixed to absolute causes issues in Safari
-      els.position = 'absolute';
-    els.display = 'block';
-    var originalWidth = element.clientWidth,
-        originalHeight = element.clientHeight;
-    els.display = originalDisplay;
-    els.position = originalPosition;
-    els.visibility = originalVisibility;
-    return {width: originalWidth, height: originalHeight};
-  },
-
-  /**
->>>>>>> e13bf372
    *  Element.makePositioned(@element) -> Element
    *
    *  Allows for the easy creation of a CSS containing block by setting
