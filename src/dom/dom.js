/** section: DOM, related to: Element
 *  $(id) -> Element
 *  $(id...) -> [Element]...
 *    - id (String | Element): A DOM node or a string that references a node's
 *      ID.
 *
 *  If provided with a string, returns the element in the document with
 *  matching ID; otherwise returns the passed element.
 *
 *  Takes in an arbitrary number of arguments. Returns one `Element` if given
 *  one argument; otherwise returns an array of `Element`s.
 *
 *  All elements returned by the function are "extended" with `Element`
 *  instance methods.
**/

function $(element) {
  if (arguments.length > 1) {
    for (var i = 0, elements = [], length = arguments.length; i < length; i++)
      elements.push($(arguments[i]));
    return elements;
  }
  if (Object.isString(element))
    element = document.getElementById(element);
  return Element.extend(element);
}

if (Prototype.BrowserFeatures.XPath) {
  document._getElementsByXPath = function(expression, parentElement) {
    var results = [];
    var query = document.evaluate(expression, $(parentElement) || document,
      null, XPathResult.ORDERED_NODE_SNAPSHOT_TYPE, null);
    for (var i = 0, length = query.snapshotLength; i < length; i++)
      results.push(Element.extend(query.snapshotItem(i)));
    return results;
  };
}

/*--------------------------------------------------------------------------*/

if (!window.Node) var Node = { };

if (!Node.ELEMENT_NODE) {
  // DOM level 2 ECMAScript Language Binding
  Object.extend(Node, {
    ELEMENT_NODE: 1,
    ATTRIBUTE_NODE: 2,
    TEXT_NODE: 3,
    CDATA_SECTION_NODE: 4,
    ENTITY_REFERENCE_NODE: 5,
    ENTITY_NODE: 6,
    PROCESSING_INSTRUCTION_NODE: 7,
    COMMENT_NODE: 8,
    DOCUMENT_NODE: 9,
    DOCUMENT_TYPE_NODE: 10,
    DOCUMENT_FRAGMENT_NODE: 11,
    NOTATION_NODE: 12
  });
}

/** section: DOM
 *  class Element
**/

/**
 *  new Element(tagName[, attributes])
 *    - tagName (String): The name of the HTML element to create.
 *    - attributes (Object): A list of attribute/value pairs to set on the
 *      element.
 *
 *  Creates an HTML element with `tagName` as the tag name.
**/
(function(global) {

  // setAttribute is broken in IE (particularly when setting name attribute)
  // see: http://msdn.microsoft.com/en-us/library/ms536389.aspx
  var SETATTRIBUTE_IGNORES_NAME = (function(){
    var elForm = document.createElement("form");
    var elInput = document.createElement("input");
    var root = document.documentElement;
    elInput.setAttribute("name", "test");
    elForm.appendChild(elInput);
    root.appendChild(elForm);
    var isBuggy = elForm.elements
      ? (typeof elForm.elements.test == "undefined")
      : null;
    root.removeChild(elForm);
    elForm = elInput = null;
    return isBuggy;
  })();

  var element = global.Element;
  global.Element = function(tagName, attributes) {
    attributes = attributes || { };
    tagName = tagName.toLowerCase();
    var cache = Element.cache;
    if (SETATTRIBUTE_IGNORES_NAME && attributes.name) {
      tagName = '<' + tagName + ' name="' + attributes.name + '">';
      delete attributes.name;
      return Element.writeAttribute(document.createElement(tagName), attributes);
    }
    if (!cache[tagName]) cache[tagName] = Element.extend(document.createElement(tagName));
    return Element.writeAttribute(cache[tagName].cloneNode(false), attributes);
  };
  Object.extend(global.Element, element || { });
  if (element) global.Element.prototype = element.prototype;
})(this);

Element.cache = { };
Element.idCounter = 1;

Element.Methods = {
  /**
   *  Element#visible(@element) -> boolean
   *
   *  Tells whether `element` is visible (i.e., whether its inline `display`
   *  CSS property is set to `none`.
  **/
  visible: function(element) {
    return $(element).style.display != 'none';
  },

  /**
   *  Element#toggle(@element) -> Element
   *
   *  Toggles the visibility of `element`. Returns `element`.
  **/
  toggle: function(element) {
    element = $(element);
    Element[Element.visible(element) ? 'hide' : 'show'](element);
    return element;
  },


  /**
   *  Element#hide(@element) -> Element
   *
   *  Sets `display: none` on `element`. Returns `element`.
  **/
  hide: function(element) {
    element = $(element);
    element.style.display = 'none';
    return element;
  },

  /**
   *  Element#show(@element) -> Element
   *
   *  Removes `display: none` on `element`. Returns `element`.
  **/
  show: function(element) {
    element = $(element);
    element.style.display = '';
    return element;
  },

  /**
   *  Element#remove(@element) -> Element
   *
   *  Completely removes `element` from the document and returns it.
  **/
  remove: function(element) {
    element = $(element);
    element.parentNode.removeChild(element);
    return element;
  },

  /**
   *  Element#update(@element[, newContent]) -> Element
   *
   *  Replaces _the content_ of `element` with the `newContent` argument and
   *  returns `element`.
   *
   *  If `newContent` is omitted, the element's content is blanked out (i.e.,
   *  replaced with an empty string).
  **/
  update: (function(){

    // see: http://support.microsoft.com/kb/276228
    var SELECT_ELEMENT_INNERHTML_BUGGY = (function(){
      var el = document.createElement("select"),
          isBuggy = true;
      el.innerHTML = "<option value=\"test\">test</option>";
      if (el.options && el.options[0]) {
        isBuggy = el.options[0].nodeName.toUpperCase() !== "OPTION";
      }
      el = null;
      return isBuggy;
    })();

    // see: http://msdn.microsoft.com/en-us/library/ms533897(VS.85).aspx
    var TABLE_ELEMENT_INNERHTML_BUGGY = (function(){
      try {
        var el = document.createElement("table");
        if (el && el.tBodies) {
          el.innerHTML = "<tbody><tr><td>test</td></tr></tbody>";
          var isBuggy = typeof el.tBodies[0] == "undefined";
          el = null;
          return isBuggy;
        }
      } catch (e) {
        return true;
      }
    })();

    var SCRIPT_ELEMENT_REJECTS_TEXTNODE_APPENDING = (function () {
      var s = document.createElement("script"),
          isBuggy = false;
      try {
        s.appendChild(document.createTextNode(""));
        isBuggy = !s.firstChild ||
          s.firstChild && s.firstChild.nodeType !== 3;
      } catch (e) {
        isBuggy = true;
      }
      s = null;
      return isBuggy;
    })();

    function update(element, content) {
      element = $(element);

      if (content && content.toElement)
        content = content.toElement();

      if (Object.isElement(content))
        return element.update().insert(content);

      content = Object.toHTML(content);

      var tagName = element.tagName.toUpperCase();

      if (tagName === 'SCRIPT' && SCRIPT_ELEMENT_REJECTS_TEXTNODE_APPENDING) {
        // scripts are not evaluated when updating SCRIPT element
        element.text = content;
        return element;
      }

      if (SELECT_ELEMENT_INNERHTML_BUGGY || TABLE_ELEMENT_INNERHTML_BUGGY) {
        if (tagName in Element._insertionTranslations.tags) {
          while (element.firstChild) {
            element.removeChild(element.firstChild);
          }
          Element._getContentFromAnonymousElement(tagName, content.stripScripts())
            .each(function(node) {
              element.appendChild(node)
            });
        }
        else {
          element.innerHTML = content.stripScripts();
        }
      }
      else {
        element.innerHTML = content.stripScripts();
      }

      content.evalScripts.bind(content).defer();
      return element;
    }

    return update;
  })(),

  /**
   *  Element#replace(@element[, newContent]) -> Element
   *
   *  Replaces `element` _itself_ with `newContent` and returns `element`.
   *
   *  Keep in mind that this method returns the element that has just been
   *  removed &mdash; not the element that took its place.
  **/
  replace: function(element, content) {
    element = $(element);
    if (content && content.toElement) content = content.toElement();
    else if (!Object.isElement(content)) {
      content = Object.toHTML(content);
      var range = element.ownerDocument.createRange();
      range.selectNode(element);
      content.evalScripts.bind(content).defer();
      content = range.createContextualFragment(content.stripScripts());
    }
    element.parentNode.replaceChild(content, element);
    return element;
  },

  /**
   *  Element#insert(@element, content) -> Element
   *  - content (String | Object): The content to insert.
   *
   *  Inserts content at a specific point relative to `element`.
   *
   *  The `content` argument can be a string, in which case the implied
   *  insertion point is `bottom`. Or it can be an object that specifies
   *  one or more insertion points (e.g., `{ bottom: "foo", top: "bar" }`).
   *
   *  Accepted insertion points are `before` (as `element`'s previous sibling);
   *  `after` (as `element's` next sibling); `top` (as `element`'s first
   *  child); and `bottom` (as `element`'s last child).
  **/
  insert: function(element, insertions) {
    element = $(element);

    if (Object.isString(insertions) || Object.isNumber(insertions) ||
        Object.isElement(insertions) || (insertions && (insertions.toElement || insertions.toHTML)))
          insertions = {bottom:insertions};

    var content, insert, tagName, childNodes;

    for (var position in insertions) {
      content  = insertions[position];
      position = position.toLowerCase();
      insert = Element._insertionTranslations[position];

      if (content && content.toElement) content = content.toElement();
      if (Object.isElement(content)) {
        insert(element, content);
        continue;
      }

      content = Object.toHTML(content);

      tagName = ((position == 'before' || position == 'after')
        ? element.parentNode : element).tagName.toUpperCase();

      childNodes = Element._getContentFromAnonymousElement(tagName, content.stripScripts());

      if (position == 'top' || position == 'after') childNodes.reverse();
      childNodes.each(insert.curry(element));

      content.evalScripts.bind(content).defer();
    }

    return element;
  },

  /**
   *  Element#wrap(@element, wrapper[, attributes]) -> Element
   *  - wrapper (Element | String): An element to wrap `element` inside, or
   *    else a string representing the tag name of an element to be created.
   *  - attributes (Object): A set of attributes to apply to the wrapper
   *    element. Refer to the [[Element]] constructor for usage.
   *
   *  Wraps an element inside another, then returns the wrapper.
  **/
  wrap: function(element, wrapper, attributes) {
    element = $(element);
    if (Object.isElement(wrapper))
      $(wrapper).writeAttribute(attributes || { });
    else if (Object.isString(wrapper)) wrapper = new Element(wrapper, attributes);
    else wrapper = new Element('div', wrapper);
    if (element.parentNode)
      element.parentNode.replaceChild(wrapper, element);
    wrapper.appendChild(element);
    return wrapper;
  },

  /**
   *  Element#inspect(@element) -> String
   *
   *  Returns the debug-oriented string representation of `element`.
  **/
  inspect: function(element) {
    element = $(element);
    var result = '<' + element.tagName.toLowerCase();
    $H({'id': 'id', 'className': 'class'}).each(function(pair) {
      var property = pair.first(), attribute = pair.last();
      var value = (element[property] || '').toString();
      if (value) result += ' ' + attribute + '=' + value.inspect(true);
    });
    return result + '>';
  },

  /**
   *  Element#recursivelyCollect(element, property) -> [Element...]
   *
   *  Recursively collects elements whose relationship to `element` is
   *  specified by `property`. `property` has to be a _property_ (a method
   *  won't do!) of `element` that points to a single DOM node (e.g.,
   *  `nextSibling` or `parentNode`).
  **/
  recursivelyCollect: function(element, property) {
    element = $(element);
    var elements = [];
    while (element = element[property])
      if (element.nodeType == 1)
        elements.push(Element.extend(element));
    return elements;
  },

  /**
   *  Element#ancestors(@element) -> [Element...]
   *
   *  Collects all of `element`'s ancestors and returns them as an array of
   *  elements.
  **/
  ancestors: function(element) {
    return Element.recursivelyCollect(element, 'parentNode');
  },

  /**
   *  Element#descendants(@element) -> [Element...]
   *
   *  Collects all of element's descendants and returns them as an array of
   *  elements.
  **/
  descendants: function(element) {
    return Element.select(element, "*");
  },

  /**
   *  Element#firstDescendant(@element) -> Element
   *
   *  Returns the first child that is an element.
   *
   *  This is opposed to the `firstChild` DOM property, which will return
   *  any node, including text nodes.
  **/
  firstDescendant: function(element) {
    element = $(element).firstChild;
    while (element && element.nodeType != 1) element = element.nextSibling;
    return $(element);
  },

  /**
   *  Element#childElements(@element) -> [Element...]
   *
   *  Collects all of `element`'s immediate descendants (i.e., children) and
   *  returns them as an array of elements.
  **/
  immediateDescendants: function(element) {
    if (!(element = $(element).firstChild)) return [];
    while (element && element.nodeType != 1) element = element.nextSibling;
    if (element) return [element].concat($(element).nextSiblings());
    return [];
  },

  /**
   *  Element#previousSiblings(@element) -> [Element...]
   *
   *  Collects all of `element`'s previous siblings and returns them as an
   *  array of elements.
  **/
  previousSiblings: function(element) {
    return Element.recursivelyCollect(element, 'previousSibling');
  },

  /**
   *  Element#nextSiblings(@element) -> [Element...]
   *
   *  Collects all of `element`'s next siblings and returns them as an array
   *  of elements.
  **/
  nextSiblings: function(element) {
    return Element.recursivelyCollect(element, 'nextSibling');
  },

  /**
   *  Element#siblings(@element) -> [Element...]
   *  Collects all of element's siblings and returns them as an array of
   *  elements.
  **/
  siblings: function(element) {
    element = $(element);
    return Element.previousSiblings(element).reverse()
      .concat(Element.nextSiblings(element));
  },

  /**
   *  Element#match(@element, selector) -> boolean
   *  - selector (String): A CSS selector.
   *
   *  Checks if `element` matches the given CSS selector.
  **/
  match: function(element, selector) {
    if (Object.isString(selector))
      selector = new Selector(selector);
    return selector.match($(element));
  },

  /**
   *  Element#up(@element[, expression[, index = 0]]) -> Element
   *  Element#up(@element[, index = 0]) -> Element
   *  - expression (String): A CSS selector.
   *
   *  Returns `element`'s first ancestor (or the Nth ancestor, if `index`
   *  is specified) that matches `expression`. If no `expression` is
   *  provided, all ancestors are considered. If no ancestor matches these
   *  criteria, `undefined` is returned.
  **/
  up: function(element, expression, index) {
    element = $(element);
    if (arguments.length == 1) return $(element.parentNode);
    var ancestors = Element.ancestors(element);
    return Object.isNumber(expression) ? ancestors[expression] :
      Selector.findElement(ancestors, expression, index);
  },

  /**
   *  Element#down(@element[, expression[, index = 0]]) -> Element
   *  Element#down(@element[, index = 0]) -> Element
   *  - expression (String): A CSS selector.
   *
   *  Returns `element`'s first descendant (or the Nth descendant, if `index`
   *  is specified) that matches `expression`. If no `expression` is
   *  provided, all descendants are considered. If no descendant matches these
   *  criteria, `undefined` is returned.
  **/
  down: function(element, expression, index) {
    element = $(element);
    if (arguments.length == 1) return Element.firstDescendant(element);
    return Object.isNumber(expression) ? Element.descendants(element)[expression] :
      Element.select(element, expression)[index || 0];
  },

  /**
   *  Element#previous(@element[, expression[, index = 0]]) -> Element
   *  Element#previous(@element[, index = 0]) -> Element
   *  - expression (String): A CSS selector.
   *
   *  Returns `element`'s first previous sibling (or the Nth, if `index`
   *  is specified) that matches `expression`. If no `expression` is
   *  provided, all previous siblings are considered. If none matches these
   *  criteria, `undefined` is returned.
  **/
  previous: function(element, expression, index) {
    element = $(element);
    if (arguments.length == 1) return $(Selector.handlers.previousElementSibling(element));
    var previousSiblings = Element.previousSiblings(element);
    return Object.isNumber(expression) ? previousSiblings[expression] :
      Selector.findElement(previousSiblings, expression, index);
  },

  /**
   *  Element#next(@element[, expression[, index = 0]]) -> Element
   *  Element#next(@element[, index = 0]) -> Element
   *  - expression (String): A CSS selector.
   *
   *  Returns `element`'s first following sibling (or the Nth, if `index`
   *  is specified) that matches `expression`. If no `expression` is
   *  provided, all following siblings are considered. If none matches these
   *  criteria, `undefined` is returned.
  **/
  next: function(element, expression, index) {
    element = $(element);
    if (arguments.length == 1) return $(Selector.handlers.nextElementSibling(element));
    var nextSiblings = Element.nextSiblings(element);
    return Object.isNumber(expression) ? nextSiblings[expression] :
      Selector.findElement(nextSiblings, expression, index);
  },


  /**
   *  Element#select(@element, selector...) -> [Element...]
   *  - selector (String): A CSS selector.
   *
   *  Takes an arbitrary number of CSS selectors and returns an array of
   *  descendants of `element` that match any of them.
  **/
  select: function(element) {
    var args = Array.prototype.slice.call(arguments, 1);
    return Selector.findChildElements(element, args);
  },

  /**
   *  Element.adjacent(@element, selector...) -> [Element...]
   *  - selector (String): A CSS selector.
   *
   *  Finds all siblings of the current element that match the given
   *  selector(s).
  **/
  adjacent: function(element) {
    var args = Array.prototype.slice.call(arguments, 1);
    return Selector.findChildElements(element.parentNode, args).without(element);
  },

  /**
   *  Element#identify(@element) -> String
   *
   *  Returns `element`'s ID. If `element` does not have an ID, one is
   *  generated, assigned to `element`, and returned.
  **/
  identify: function(element) {
    element = $(element);
    var id = Element.readAttribute(element, 'id');
    if (id) return id;
    do { id = 'anonymous_element_' + Element.idCounter++ } while ($(id));
    Element.writeAttribute(element, 'id', id);
    return id;
  },

  /**
   *  Element#readAttribute(@element, attributeName) -> String | null
   *
   *  Returns the value of `element`'s attribute with the given name.
  **/
  readAttribute: (function(){

    var iframeGetAttributeThrowsError = (function(){
      var el = document.createElement('iframe'),
          isBuggy = false;
<<<<<<< HEAD
      el.setAttribute('src', 'javascript:false;');
    
=======

>>>>>>> 4586adff
      document.documentElement.appendChild(el);
      try {
        el.getAttribute('type', 2);
      } catch(e) {
        isBuggy = true;
      }
      document.documentElement.removeChild(el);
      el = null;
      return isBuggy;
    })();

    return function(element, name) {
      element = $(element);
      // check boolean first, to get out of expression faster
      if (iframeGetAttributeThrowsError &&
          name === 'type' &&
          element.tagName.toUpperCase() == 'IFRAME') {
        return element.getAttribute('type');
      }
      if (Prototype.Browser.IE) {
        var t = Element._attributeTranslations.read;
        if (t.values[name]) return t.values[name](element, name);
        if (t.names[name]) name = t.names[name];
        if (name.include(':')) {
          return (!element.attributes || !element.attributes[name]) ? null :
           element.attributes[name].value;
        }
      }
      return element.getAttribute(name);
    }
  })(),

  /**
   *  Element#writeAttribute(@element, attribute[, value = true]) -> Element
   *  Element#writeAttribute(@element, attributes) -> Element
   *
   *  Adds, changes, or removes attributes passed as either a hash or a
   *  name/value pair.
  **/
  writeAttribute: function(element, name, value) {
    element = $(element);
    var attributes = { }, t = Element._attributeTranslations.write;

    if (typeof name == 'object') attributes = name;
    else attributes[name] = Object.isUndefined(value) ? true : value;

    for (var attr in attributes) {
      name = t.names[attr] || attr;
      value = attributes[attr];
      if (t.values[attr]) name = t.values[attr](element, value);
      if (value === false || value === null)
        element.removeAttribute(name);
      else if (value === true)
        element.setAttribute(name, name);
      else element.setAttribute(name, value);
    }
    return element;
  },

  /**
   *  Element#getHeight(@element) -> Number
   *
   *  Returns the height of `element`.
  **/
  getHeight: function(element) {
    return Element.getDimensions(element).height;
  },

  /**
   *  Element#getWidth(@element) -> Number
   *
   *  Returns the width of `element`.
  **/
  getWidth: function(element) {
    return Element.getDimensions(element).width;
  },

  /**
   *  Element#classNames(@element) -> [String...]
   *
   *  Returns a new instance of [[Element.ClassNames]], an [[Enumerable]]
   *  object used to read and write CSS class names of `element`.
  **/
  classNames: function(element) {
    return new Element.ClassNames(element);
  },

  /**
   *  Element#hasClassName(@element, className) -> Boolean
   *
   *  Checks whether `element` has the given CSS class name.
  **/
  hasClassName: function(element, className) {
    if (!(element = $(element))) return;
    var elementClassName = element.className;
    return (elementClassName.length > 0 && (elementClassName == className ||
      new RegExp("(^|\\s)" + className + "(\\s|$)").test(elementClassName)));
  },

  /**
   *  Element#addClassName(@element, className) -> Element
   *
   *  Adds a CSS class to `element`.
  **/
  addClassName: function(element, className) {
    if (!(element = $(element))) return;
    if (!Element.hasClassName(element, className))
      element.className += (element.className ? ' ' : '') + className;
    return element;
  },

  /**
   *  Element#removeClassName(@element, className) -> Element
   *
   *  Removes a CSS class from `element`.
  **/
  removeClassName: function(element, className) {
    if (!(element = $(element))) return;
    element.className = element.className.replace(
      new RegExp("(^|\\s+)" + className + "(\\s+|$)"), ' ').strip();
    return element;
  },

  /**
   *  Element#toggleClassName(@element, className) -> Element
   *
   *  Toggles the presence of a CSS class on `element`.
  **/
  toggleClassName: function(element, className) {
    if (!(element = $(element))) return;
    return Element[Element.hasClassName(element, className) ?
      'removeClassName' : 'addClassName'](element, className);
  },

  /**
   *  Element#cleanWhitespace(@element) -> Element
   *
   *  Removes whitespace-only text node children from `element`.
  **/
  cleanWhitespace: function(element) {
    element = $(element);
    var node = element.firstChild;
    while (node) {
      var nextNode = node.nextSibling;
      if (node.nodeType == 3 && !/\S/.test(node.nodeValue))
        element.removeChild(node);
      node = nextNode;
    }
    return element;
  },

  /**
   *  Element#empty(@element) -> Element
   *
   *  Tests whether `element` is empty (i.e., contains only whitespace).
  **/
  empty: function(element) {
    return $(element).innerHTML.blank();
  },

  /**
   *  Element#descendantOf(@element, ancestor) -> Boolean
   *
   *  Checks if `element` is a descendant of `ancestor`.
  **/
  descendantOf: function(element, ancestor) {
    element = $(element), ancestor = $(ancestor);

    if (element.compareDocumentPosition)
      return (element.compareDocumentPosition(ancestor) & 8) === 8;

    if (ancestor.contains)
      return ancestor.contains(element) && ancestor !== element;

    while (element = element.parentNode)
      if (element == ancestor) return true;

    return false;
  },

  /**
   *  Element#scrollTo(@element) -> Element
   *
   *  Scrolls the window so that `element` appears at the top of the viewport.
  **/
  scrollTo: function(element) {
    element = $(element);
    var pos = Element.cumulativeOffset(element);
    window.scrollTo(pos[0], pos[1]);
    return element;
  },

  /**
   *  Element#getStyle(@element, style) -> String | null
   *  - style (String): The property name to be retrieved.
   *
   *  Returns the given CSS property value of `element`. The property can be
   *  specified in either its CSS form (`font-size`) or its camelized form
   *  (`fontSize`).
  **/
  getStyle: function(element, style) {
    element = $(element);
    style = style == 'float' ? 'cssFloat' : style.camelize();
    var value = element.style[style];
    if (!value || value == 'auto') {
      var css = document.defaultView.getComputedStyle(element, null);
      value = css ? css[style] : null;
    }
    if (style == 'opacity') return value ? parseFloat(value) : 1.0;
    return value == 'auto' ? null : value;
  },

  /**
   *  Element#getOpacity(@element) -> String | null
   *
   *  Returns the opacity of the element.
  **/
  getOpacity: function(element) {
    return $(element).getStyle('opacity');
  },

  /**
   *  Element#setStyle(@element, styles) -> Element
   *
   *  Modifies `element`'s CSS style properties.
   *
   *  Styles are passed as an object of property-value pairs in which the
   *  properties are specified in their camelized form (e.g., `fontSize`).
  **/
  setStyle: function(element, styles) {
    element = $(element);
    var elementStyle = element.style, match;
    if (Object.isString(styles)) {
      element.style.cssText += ';' + styles;
      return styles.include('opacity') ?
        element.setOpacity(styles.match(/opacity:\s*(\d?\.?\d*)/)[1]) : element;
    }
    for (var property in styles)
      if (property == 'opacity') element.setOpacity(styles[property]);
      else
        elementStyle[(property == 'float' || property == 'cssFloat') ?
          (Object.isUndefined(elementStyle.styleFloat) ? 'cssFloat' : 'styleFloat') :
            property] = styles[property];

    return element;
  },

  /**
   *  Element#setOpacity(@element, value) -> Element
   *
   *  Sets the opacity of `element`.
  **/
  setOpacity: function(element, value) {
    element = $(element);
    element.style.opacity = (value == 1 || value === '') ? '' :
      (value < 0.00001) ? 0 : value;
    return element;
  },

  /**
   *  Element#getDimensions(@element) -> Object
   *
   *  Finds the computed width and height of `element` and returns them as
   *  key/value pairs of an object.
  **/
  getDimensions: function(element) {
    element = $(element);
    var display = Element.getStyle(element, 'display');
    if (display != 'none' && display != null) // Safari bug
      return {width: element.offsetWidth, height: element.offsetHeight};

    // All *Width and *Height properties give 0 on elements with display none,
    // so enable the element temporarily
    var els = element.style;
    var originalVisibility = els.visibility;
    var originalPosition = els.position;
    var originalDisplay = els.display;
    els.visibility = 'hidden';
    if (originalPosition != 'fixed') // Switching fixed to absolute causes issues in Safari
      els.position = 'absolute';
    els.display = 'block';
    var originalWidth = element.clientWidth;
    var originalHeight = element.clientHeight;
    els.display = originalDisplay;
    els.position = originalPosition;
    els.visibility = originalVisibility;
    return {width: originalWidth, height: originalHeight};
  },

  /**
   *  Element#makePositioned(@element) -> Element
   *
   *  Allows for the easy creation of a CSS containing block by setting
   *  `element`'s CSS `position` to `relative` if its initial position is
   *  either `static` or `undefined`.
  **/
  makePositioned: function(element) {
    element = $(element);
    var pos = Element.getStyle(element, 'position');
    if (pos == 'static' || !pos) {
      element._madePositioned = true;
      element.style.position = 'relative';
      // Opera returns the offset relative to the positioning context, when an
      // element is position relative but top and left have not been defined
      if (Prototype.Browser.Opera) {
        element.style.top = 0;
        element.style.left = 0;
      }
    }
    return element;
  },

  /**
   *  Element#undoPositioned(@element) -> Element
   *
   *  Sets `element` back to the state it was in _before_
   *  [[Element.makePositioned]] was applied to it.
  **/
  undoPositioned: function(element) {
    element = $(element);
    if (element._madePositioned) {
      element._madePositioned = undefined;
      element.style.position =
        element.style.top =
        element.style.left =
        element.style.bottom =
        element.style.right = '';
    }
    return element;
  },

  /**
   *  Element#makeClipping(@element) -> Element
   *
   *  Simulates the poorly-supported CSS `clip` property by setting `element`'s
   *  `overflow` value to `hidden`.
  **/
  makeClipping: function(element) {
    element = $(element);
    if (element._overflow) return element;
    element._overflow = Element.getStyle(element, 'overflow') || 'auto';
    if (element._overflow !== 'hidden')
      element.style.overflow = 'hidden';
    return element;
  },

  /**
   *  Element#undoClipping(@element) -> Element
   *
   *  Sets `element`'s CSS `overflow` property back to the value it had
   *  _before_ [[Element.makeClipping]] was applied.
  **/
  undoClipping: function(element) {
    element = $(element);
    if (!element._overflow) return element;
    element.style.overflow = element._overflow == 'auto' ? '' : element._overflow;
    element._overflow = null;
    return element;
  },

  /**
   *  Element#cumulativeOffset(@element) -> Array
   *
   *  Returns the offsets of `element` from the top left corner of the
   *  document.
   *
   *  Returns an array in the form of `[leftValue, topValue]`. Also accessible
   *  as properties: `{ left: leftValue, top: topValue }`.
  **/
  cumulativeOffset: function(element) {
    var valueT = 0, valueL = 0;
    do {
      valueT += element.offsetTop  || 0;
      valueL += element.offsetLeft || 0;
      element = element.offsetParent;
    } while (element);
    return Element._returnOffset(valueL, valueT);
  },

  /**
   *  Element#positionedOffset(@element) -> Array
   *
   *  Returns `element`'s offset relative to its closest positioned ancestor
   *  (the element that would be returned by [[Element.getOffsetParent]]).
   *
   *  Returns an array in the form of `[leftValue, topValue]`. Also accessible
   *  as properties: `{ left: leftValue, top: topValue }`.
  **/
  positionedOffset: function(element) {
    var valueT = 0, valueL = 0;
    do {
      valueT += element.offsetTop  || 0;
      valueL += element.offsetLeft || 0;
      element = element.offsetParent;
      if (element) {
        if (element.tagName.toUpperCase() == 'BODY') break;
        var p = Element.getStyle(element, 'position');
        if (p !== 'static') break;
      }
    } while (element);
    return Element._returnOffset(valueL, valueT);
  },

  /**
   *  Element#absolutize(@element) -> Element
   *
   *  Turns `element` into an absolutely-positioned element _without_ changing
   *  its position in the page layout.
  **/
  absolutize: function(element) {
    element = $(element);
    if (Element.getStyle(element, 'position') == 'absolute') return element;

    var offsets = Element.positionedOffset(element);
    var top     = offsets[1];
    var left    = offsets[0];
    var width   = element.clientWidth;
    var height  = element.clientHeight;

    element._originalLeft   = left - parseFloat(element.style.left  || 0);
    element._originalTop    = top  - parseFloat(element.style.top || 0);
    element._originalWidth  = element.style.width;
    element._originalHeight = element.style.height;

    element.style.position = 'absolute';
    element.style.top    = top + 'px';
    element.style.left   = left + 'px';
    element.style.width  = width + 'px';
    element.style.height = height + 'px';
    return element;
  },

  /**
   *  Element#relativize(@element) -> Element
   *
   *  Turns `element` into a relatively-positioned element without changing
   *  its position in the page layout.
   *
   *  Used to undo a call to [[Element.absolutize]].
  **/
  relativize: function(element) {
    element = $(element);
    if (Element.getStyle(element, 'position') == 'relative') return element;

    element.style.position = 'relative';
    var top  = parseFloat(element.style.top  || 0) - (element._originalTop || 0);
    var left = parseFloat(element.style.left || 0) - (element._originalLeft || 0);

    element.style.top    = top + 'px';
    element.style.left   = left + 'px';
    element.style.height = element._originalHeight;
    element.style.width  = element._originalWidth;
    return element;
  },

  /**
   *  Element.cumulativeScrollOffset(@element) -> Array
   *
   *  Calculates the cumulative scroll offset of an element in nested
   *  scrolling containers.
   *
   *  Returns an array in the form of `[leftValue, topValue]`. Also accessible
   *  as properties: `{ left: leftValue, top: topValue }`.
  **/
  cumulativeScrollOffset: function(element) {
    var valueT = 0, valueL = 0;
    do {
      valueT += element.scrollTop  || 0;
      valueL += element.scrollLeft || 0;
      element = element.parentNode;
    } while (element);
    return Element._returnOffset(valueL, valueT);
  },

  /**
   *  Element#getOffsetParent(@element) -> Element
   *
   *  Returns `element`'s closest _positioned_ ancestor. If none is found, the
   *  `body` element is returned.
  **/
  getOffsetParent: function(element) {
    if (element.offsetParent) return $(element.offsetParent);
    if (element == document.body) return $(element);

    while ((element = element.parentNode) && element != document.body)
      if (Element.getStyle(element, 'position') != 'static')
        return $(element);

    return $(document.body);
  },

  /**
   *  Element#viewportOffset(@element) -> Array
   *
   *  Returns the X/Y coordinates of element relative to the viewport.
   *
   *  Returns an array in the form of `[leftValue, topValue]`. Also accessible
   *  as properties: `{ left: leftValue, top: topValue }`.
  **/
  viewportOffset: function(forElement) {
    var valueT = 0, valueL = 0;

    var element = forElement;
    do {
      valueT += element.offsetTop  || 0;
      valueL += element.offsetLeft || 0;

      // Safari fix
      if (element.offsetParent == document.body &&
        Element.getStyle(element, 'position') == 'absolute') break;

    } while (element = element.offsetParent);

    element = forElement;
    do {
      if (!Prototype.Browser.Opera || (element.tagName && (element.tagName.toUpperCase() == 'BODY'))) {
        valueT -= element.scrollTop  || 0;
        valueL -= element.scrollLeft || 0;
      }
    } while (element = element.parentNode);

    return Element._returnOffset(valueL, valueT);
  },

  /**
   *  Element#clonePosition(@element, source[, options]) -> Element
   *
   *  Clones the position and/or dimensions of `source` onto `element` as
   *  defined by `options`.
   *
   *  Valid keys for `options` are: `setLeft`, `setTop`, `setWidth`, and
   *  `setHeight` (all booleans which default to `true`); and `offsetTop`
   *  and `offsetLeft` (numbers which default to `0`). Use these to control
   *  which aspects of `source`'s layout are cloned and how much to offset
   *  the resulting position of `element`.
  **/
  clonePosition: function(element, source) {
    var options = Object.extend({
      setLeft:    true,
      setTop:     true,
      setWidth:   true,
      setHeight:  true,
      offsetTop:  0,
      offsetLeft: 0
    }, arguments[2] || { });

    // find page position of source
    source = $(source);
    var p = Element.viewportOffset(source);

    // find coordinate system to use
    element = $(element);
    var delta = [0, 0];
    var parent = null;
    // delta [0,0] will do fine with position: fixed elements,
    // position:absolute needs offsetParent deltas
    if (Element.getStyle(element, 'position') == 'absolute') {
      parent = Element.getOffsetParent(element);
      delta = Element.viewportOffset(parent);
    }

    // correct by body offsets (fixes Safari)
    if (parent == document.body) {
      delta[0] -= document.body.offsetLeft;
      delta[1] -= document.body.offsetTop;
    }

    // set position
    if (options.setLeft)   element.style.left  = (p[0] - delta[0] + options.offsetLeft) + 'px';
    if (options.setTop)    element.style.top   = (p[1] - delta[1] + options.offsetTop) + 'px';
    if (options.setWidth)  element.style.width = source.offsetWidth + 'px';
    if (options.setHeight) element.style.height = source.offsetHeight + 'px';
    return element;
  }
};

Object.extend(Element.Methods, {
  /** alias of: Element.select
   *  Element#getElementsBySelector(@element, selector) -> [Element...]
  **/
  getElementsBySelector: Element.Methods.select,

  /** alias of: Element.immediateDescendants
   *  Element#childElements(@element) -> [Element...]
  **/
  childElements: Element.Methods.immediateDescendants
});

Element._attributeTranslations = {
  write: {
    names: {
      className: 'class',
      htmlFor:   'for'
    },
    values: { }
  }
};

if (Prototype.Browser.Opera) {
  Element.Methods.getStyle = Element.Methods.getStyle.wrap(
    function(proceed, element, style) {
      switch (style) {
        case 'left': case 'top': case 'right': case 'bottom':
          if (proceed(element, 'position') === 'static') return null;
        case 'height': case 'width':
          // returns '0px' for hidden elements; we want it to return null
          if (!Element.visible(element)) return null;

          // returns the border-box dimensions rather than the content-box
          // dimensions, so we subtract padding and borders from the value
          var dim = parseInt(proceed(element, style), 10);

          if (dim !== element['offset' + style.capitalize()])
            return dim + 'px';

          var properties;
          if (style === 'height') {
            properties = ['border-top-width', 'padding-top',
             'padding-bottom', 'border-bottom-width'];
          }
          else {
            properties = ['border-left-width', 'padding-left',
             'padding-right', 'border-right-width'];
          }
          return properties.inject(dim, function(memo, property) {
            var val = proceed(element, property);
            return val === null ? memo : memo - parseInt(val, 10);
          }) + 'px';
        default: return proceed(element, style);
      }
    }
  );

  Element.Methods.readAttribute = Element.Methods.readAttribute.wrap(
    function(proceed, element, attribute) {
      if (attribute === 'title') return element.title;
      return proceed(element, attribute);
    }
  );
}

else if (Prototype.Browser.IE) {
  // IE doesn't report offsets correctly for static elements, so we change them
  // to "relative" to get the values, then change them back.
  Element.Methods.getOffsetParent = Element.Methods.getOffsetParent.wrap(
    function(proceed, element) {
      element = $(element);
      // IE throws an error if element is not in document
      try { element.offsetParent }
      catch(e) { return $(document.body) }
      var position = element.getStyle('position');
      if (position !== 'static') return proceed(element);
      element.setStyle({ position: 'relative' });
      var value = proceed(element);
      element.setStyle({ position: position });
      return value;
    }
  );

  $w('positionedOffset viewportOffset').each(function(method) {
    Element.Methods[method] = Element.Methods[method].wrap(
      function(proceed, element) {
        element = $(element);
        try { element.offsetParent }
        catch(e) { return Element._returnOffset(0,0) }
        var position = element.getStyle('position');
        if (position !== 'static') return proceed(element);
        // Trigger hasLayout on the offset parent so that IE6 reports
        // accurate offsetTop and offsetLeft values for position: fixed.
        var offsetParent = element.getOffsetParent();
        if (offsetParent && offsetParent.getStyle('position') === 'fixed')
          offsetParent.setStyle({ zoom: 1 });
        element.setStyle({ position: 'relative' });
        var value = proceed(element);
        element.setStyle({ position: position });
        return value;
      }
    );
  });

  Element.Methods.cumulativeOffset = Element.Methods.cumulativeOffset.wrap(
    function(proceed, element) {
      try { element.offsetParent }
      catch(e) { return Element._returnOffset(0,0) }
      return proceed(element);
    }
  );

  Element.Methods.getStyle = function(element, style) {
    element = $(element);
    style = (style == 'float' || style == 'cssFloat') ? 'styleFloat' : style.camelize();
    var value = element.style[style];
    if (!value && element.currentStyle) value = element.currentStyle[style];

    if (style == 'opacity') {
      if (value = (element.getStyle('filter') || '').match(/alpha\(opacity=(.*)\)/))
        if (value[1]) return parseFloat(value[1]) / 100;
      return 1.0;
    }

    if (value == 'auto') {
      if ((style == 'width' || style == 'height') && (element.getStyle('display') != 'none'))
        return element['offset' + style.capitalize()] + 'px';
      return null;
    }
    return value;
  };

  Element.Methods.setOpacity = function(element, value) {
    function stripAlpha(filter){
      return filter.replace(/alpha\([^\)]*\)/gi,'');
    }
    element = $(element);
    var currentStyle = element.currentStyle;
    if ((currentStyle && !currentStyle.hasLayout) ||
      (!currentStyle && element.style.zoom == 'normal'))
        element.style.zoom = 1;

    var filter = element.getStyle('filter'), style = element.style;
    if (value == 1 || value === '') {
      (filter = stripAlpha(filter)) ?
        style.filter = filter : style.removeAttribute('filter');
      return element;
    } else if (value < 0.00001) value = 0;
    style.filter = stripAlpha(filter) +
      'alpha(opacity=' + (value * 100) + ')';
    return element;
  };

  Element._attributeTranslations = (function(){

    var classProp = 'className';
    var forProp = 'for';

    var el = document.createElement('div');

    // try "className" first (IE <8)
    el.setAttribute(classProp, 'x');

    if (el.className !== 'x') {
      // try "class" (IE 8)
      el.setAttribute('class', 'x');
      if (el.className === 'x') {
        classProp = 'class';
      }
    }
    el = null;

    el = document.createElement('label');
    el.setAttribute(forProp, 'x');
    if (el.htmlFor !== 'x') {
      el.setAttribute('htmlFor', 'x');
      if (el.htmlFor === 'x') {
        forProp = 'htmlFor';
      }
    }
    el = null;

    return {
      read: {
        names: {
          'class':      classProp,
          'className':  classProp,
          'for':        forProp,
          'htmlFor':    forProp
        },
        values: {
          _getAttr: function(element, attribute) {
            return element.getAttribute(attribute, 2);
          },
          _getAttrNode: function(element, attribute) {
            var node = element.getAttributeNode(attribute);
            return node ? node.value : "";
          },
          _getEv: (function(){

            var el = document.createElement('div');
            el.onclick = Prototype.emptyFunction;
            var value = el.getAttribute('onclick');
            var f;

            // IE<8
            if (String(value).indexOf('{') > -1) {
              // intrinsic event attributes are serialized as `function { ... }`
              f = function(element, attribute) {
                attribute = element.getAttribute(attribute);
                if (!attribute) return null;
                attribute = attribute.toString();
                attribute = attribute.split('{')[1];
                attribute = attribute.split('}')[0];
                return attribute.strip();
              }
            }
            // IE8
            else if (value === '') {
              // only function body is serialized
              f = function(element, attribute) {
                attribute = element.getAttribute(attribute);
                if (!attribute) return null;
                return attribute.strip();
              }
            }
            el = null;
            return f;
          })(),
          _flag: function(element, attribute) {
            return $(element).hasAttribute(attribute) ? attribute : null;
          },
          style: function(element) {
            return element.style.cssText.toLowerCase();
          },
          title: function(element) {
            return element.title;
          }
        }
      }
    }
  })();

  Element._attributeTranslations.write = {
    names: Object.extend({
      cellpadding: 'cellPadding',
      cellspacing: 'cellSpacing'
    }, Element._attributeTranslations.read.names),
    values: {
      checked: function(element, value) {
        element.checked = !!value;
      },

      style: function(element, value) {
        element.style.cssText = value ? value : '';
      }
    }
  };

  Element._attributeTranslations.has = {};

  $w('colSpan rowSpan vAlign dateTime accessKey tabIndex ' +
      'encType maxLength readOnly longDesc frameBorder').each(function(attr) {
    Element._attributeTranslations.write.names[attr.toLowerCase()] = attr;
    Element._attributeTranslations.has[attr.toLowerCase()] = attr;
  });

  (function(v) {
    Object.extend(v, {
      href:        v._getAttr,
      src:         v._getAttr,
      type:        v._getAttr,
      action:      v._getAttrNode,
      disabled:    v._flag,
      checked:     v._flag,
      readonly:    v._flag,
      multiple:    v._flag,
      onload:      v._getEv,
      onunload:    v._getEv,
      onclick:     v._getEv,
      ondblclick:  v._getEv,
      onmousedown: v._getEv,
      onmouseup:   v._getEv,
      onmouseover: v._getEv,
      onmousemove: v._getEv,
      onmouseout:  v._getEv,
      onfocus:     v._getEv,
      onblur:      v._getEv,
      onkeypress:  v._getEv,
      onkeydown:   v._getEv,
      onkeyup:     v._getEv,
      onsubmit:    v._getEv,
      onreset:     v._getEv,
      onselect:    v._getEv,
      onchange:    v._getEv
    });
  })(Element._attributeTranslations.read.values);

  // We optimize Element#down for IE so that it does not call
  // Element#descendants (and therefore extend all nodes).
  if (Prototype.BrowserFeatures.ElementExtensions) {
    (function() {
      function _descendants(element) {
        var nodes = element.getElementsByTagName('*'), results = [];
        for (var i = 0, node; node = nodes[i]; i++)
          if (node.tagName !== "!") // Filter out comment nodes.
            results.push(node);
        return results;
      }

      Element.Methods.down = function(element, expression, index) {
        element = $(element);
        if (arguments.length == 1) return element.firstDescendant();
        return Object.isNumber(expression) ? _descendants(element)[expression] :
          Element.select(element, expression)[index || 0];
      }
    })();
  }

}

else if (Prototype.Browser.Gecko && /rv:1\.8\.0/.test(navigator.userAgent)) {
  Element.Methods.setOpacity = function(element, value) {
    element = $(element);
    element.style.opacity = (value == 1) ? 0.999999 :
      (value === '') ? '' : (value < 0.00001) ? 0 : value;
    return element;
  };
}

else if (Prototype.Browser.WebKit) {
  Element.Methods.setOpacity = function(element, value) {
    element = $(element);
    element.style.opacity = (value == 1 || value === '') ? '' :
      (value < 0.00001) ? 0 : value;

    if (value == 1)
      if(element.tagName.toUpperCase() == 'IMG' && element.width) {
        element.width++; element.width--;
      } else try {
        var n = document.createTextNode(' ');
        element.appendChild(n);
        element.removeChild(n);
      } catch (e) { }

    return element;
  };

  // Safari returns margins on body which is incorrect if the child is absolutely
  // positioned.  For performance reasons, redefine Element#cumulativeOffset for
  // KHTML/WebKit only.
  Element.Methods.cumulativeOffset = function(element) {
    var valueT = 0, valueL = 0;
    do {
      valueT += element.offsetTop  || 0;
      valueL += element.offsetLeft || 0;
      if (element.offsetParent == document.body)
        if (Element.getStyle(element, 'position') == 'absolute') break;

      element = element.offsetParent;
    } while (element);

    return Element._returnOffset(valueL, valueT);
  };
}

if ('outerHTML' in document.documentElement) {
  Element.Methods.replace = function(element, content) {
    element = $(element);

    if (content && content.toElement) content = content.toElement();
    if (Object.isElement(content)) {
      element.parentNode.replaceChild(content, element);
      return element;
    }

    content = Object.toHTML(content);
    var parent = element.parentNode, tagName = parent.tagName.toUpperCase();

    if (Element._insertionTranslations.tags[tagName]) {
      var nextSibling = element.next();
      var fragments = Element._getContentFromAnonymousElement(tagName, content.stripScripts());
      parent.removeChild(element);
      if (nextSibling)
        fragments.each(function(node) { parent.insertBefore(node, nextSibling) });
      else
        fragments.each(function(node) { parent.appendChild(node) });
    }
    else element.outerHTML = content.stripScripts();

    content.evalScripts.bind(content).defer();
    return element;
  };
}

Element._returnOffset = function(l, t) {
  var result = [l, t];
  result.left = l;
  result.top = t;
  return result;
};

Element._getContentFromAnonymousElement = function(tagName, html) {
  var div = new Element('div'), t = Element._insertionTranslations.tags[tagName];
  if (t) {
    div.innerHTML = t[0] + html + t[1];
    t[2].times(function() { div = div.firstChild });
  } else div.innerHTML = html;
  return $A(div.childNodes);
};

Element._insertionTranslations = {
  before: function(element, node) {
    element.parentNode.insertBefore(node, element);
  },
  top: function(element, node) {
    element.insertBefore(node, element.firstChild);
  },
  bottom: function(element, node) {
    element.appendChild(node);
  },
  after: function(element, node) {
    element.parentNode.insertBefore(node, element.nextSibling);
  },
  tags: {
    TABLE:  ['<table>',                '</table>',                   1],
    TBODY:  ['<table><tbody>',         '</tbody></table>',           2],
    TR:     ['<table><tbody><tr>',     '</tr></tbody></table>',      3],
    TD:     ['<table><tbody><tr><td>', '</td></tr></tbody></table>', 4],
    SELECT: ['<select>',               '</select>',                  1]
  }
};

(function() {
  var tags = Element._insertionTranslations.tags;
  Object.extend(tags, {
    THEAD: tags.TBODY,
    TFOOT: tags.TBODY,
    TH:    tags.TD
  });
})();

Element.Methods.Simulated = {
  hasAttribute: function(element, attribute) {
    attribute = Element._attributeTranslations.has[attribute] || attribute;
    var node = $(element).getAttributeNode(attribute);
    return !!(node && node.specified);
  }
};

Element.Methods.ByTag = { };

Object.extend(Element, Element.Methods);

(function(div) {

  if (!Prototype.BrowserFeatures.ElementExtensions && div['__proto__']) {
    window.HTMLElement = { };
    window.HTMLElement.prototype = div['__proto__'];
    Prototype.BrowserFeatures.ElementExtensions = true;
  }

  div = null;

})(document.createElement('div'))

/**
 *  Element.extend(element) -> Element
 *
 *  Extends `element` with all of the methods contained in `Element.Methods`
 *  and `Element.Methods.Simulated`.
 *  If `element` is an `input`, `textarea`, or `select` tag, it will also be
 *  extended with the methods from `Form.Element.Methods`. If it is a `form`
 *  tag, it will also be extended with the methods from `Form.Methods`.
**/
Element.extend = (function() {

  function checkDeficiency(tagName) {
    if (typeof window.Element != 'undefined') {
      var proto = window.Element.prototype;
      if (proto) {
        var id = '_' + (Math.random()+'').slice(2);
        var el = document.createElement(tagName);
        proto[id] = 'x';
        var isBuggy = (el[id] !== 'x');
        delete proto[id];
        el = null;
        return isBuggy;
      }
    }
    return false;
  }

  function extendElementWith(element, methods) {
    for (var property in methods) {
      var value = methods[property];
      if (Object.isFunction(value) && !(property in element))
        element[property] = value.methodize();
    }
  }

  var HTMLOBJECTELEMENT_PROTOTYPE_BUGGY = checkDeficiency('object');
<<<<<<< HEAD
  
=======
  var HTMLAPPLETELEMENT_PROTOTYPE_BUGGY = checkDeficiency('applet');

>>>>>>> 4586adff
  if (Prototype.BrowserFeatures.SpecificElementExtensions) {
    // IE8 has a bug with `HTMLObjectElement` and `HTMLAppletElement` objects
    // not being able to "inherit" from `Element.prototype`
    // or a specific prototype - `HTMLObjectElement.prototype`, `HTMLAppletElement.prototype`
<<<<<<< HEAD
    // Assume issue exists with HTMLAppletElement if it exists with HTMLObjectElement
    // because of IE issue with no Java installed
    if (HTMLOBJECTELEMENT_PROTOTYPE_BUGGY) {
=======
    if (HTMLOBJECTELEMENT_PROTOTYPE_BUGGY &&
        HTMLAPPLETELEMENT_PROTOTYPE_BUGGY) {
>>>>>>> 4586adff
      return function(element) {
        if (element && typeof element._extendedByPrototype == 'undefined') {
          var t = element.tagName;
          if (t && (/^(?:object|applet|embed)$/i.test(t))) {
            extendElementWith(element, Element.Methods);
            extendElementWith(element, Element.Methods.Simulated);
            extendElementWith(element, Element.Methods.ByTag[t.toUpperCase()]);
          }
        }
        return element;
      }
    }
    return Prototype.K;
  }

  var Methods = { }, ByTag = Element.Methods.ByTag;

  var extend = Object.extend(function(element) {
    // need to use actual `typeof` operator
    // to prevent errors in some environments (when accessing node expandos)
    if (!element || typeof element._extendedByPrototype != 'undefined' ||
        element.nodeType != 1 || element == window) return element;

    var methods = Object.clone(Methods),
        tagName = element.tagName.toUpperCase();

    // extend methods for specific tags
    if (ByTag[tagName]) Object.extend(methods, ByTag[tagName]);

    extendElementWith(element, methods);

    element._extendedByPrototype = Prototype.emptyFunction;
    return element;

  }, {
    refresh: function() {
      // extend methods for all tags (Safari doesn't need this)
      if (!Prototype.BrowserFeatures.ElementExtensions) {
        Object.extend(Methods, Element.Methods);
        Object.extend(Methods, Element.Methods.Simulated);
      }
    }
  });

  extend.refresh();
  return extend;
})();

Element.hasAttribute = function(element, attribute) {
  if (element.hasAttribute) return element.hasAttribute(attribute);
  return Element.Methods.Simulated.hasAttribute(element, attribute);
};

/**
 *  Element.addMethods(methods) -> undefined
 *  Element.addMethods(tagName, methods) -> undefined
 *
 *  Takes a hash of methods and makes them available as methods of extended
 *  elements and of the `Element` object.
 *
 *  The second usage form is for adding methods only to specific tag names.
 *
**/
Element.addMethods = function(methods) {
  var F = Prototype.BrowserFeatures, T = Element.Methods.ByTag;

  if (!methods) {
    Object.extend(Form, Form.Methods);
    Object.extend(Form.Element, Form.Element.Methods);
    Object.extend(Element.Methods.ByTag, {
      "FORM":     Object.clone(Form.Methods),
      "INPUT":    Object.clone(Form.Element.Methods),
      "SELECT":   Object.clone(Form.Element.Methods),
      "TEXTAREA": Object.clone(Form.Element.Methods)
    });
  }

  if (arguments.length == 2) {
    var tagName = methods;
    methods = arguments[1];
  }

  if (!tagName) Object.extend(Element.Methods, methods || { });
  else {
    if (Object.isArray(tagName)) tagName.each(extend);
    else extend(tagName);
  }

  function extend(tagName) {
    tagName = tagName.toUpperCase();
    if (!Element.Methods.ByTag[tagName])
      Element.Methods.ByTag[tagName] = { };
    Object.extend(Element.Methods.ByTag[tagName], methods);
  }

  function copy(methods, destination, onlyIfAbsent) {
    onlyIfAbsent = onlyIfAbsent || false;
    for (var property in methods) {
      var value = methods[property];
      if (!Object.isFunction(value)) continue;
      if (!onlyIfAbsent || !(property in destination))
        destination[property] = value.methodize();
    }
  }

  function findDOMClass(tagName) {
    var klass;
    var trans = {
      "OPTGROUP": "OptGroup", "TEXTAREA": "TextArea", "P": "Paragraph",
      "FIELDSET": "FieldSet", "UL": "UList", "OL": "OList", "DL": "DList",
      "DIR": "Directory", "H1": "Heading", "H2": "Heading", "H3": "Heading",
      "H4": "Heading", "H5": "Heading", "H6": "Heading", "Q": "Quote",
      "INS": "Mod", "DEL": "Mod", "A": "Anchor", "IMG": "Image", "CAPTION":
      "TableCaption", "COL": "TableCol", "COLGROUP": "TableCol", "THEAD":
      "TableSection", "TFOOT": "TableSection", "TBODY": "TableSection", "TR":
      "TableRow", "TH": "TableCell", "TD": "TableCell", "FRAMESET":
      "FrameSet", "IFRAME": "IFrame"
    };
    if (trans[tagName]) klass = 'HTML' + trans[tagName] + 'Element';
    if (window[klass]) return window[klass];
    klass = 'HTML' + tagName + 'Element';
    if (window[klass]) return window[klass];
    klass = 'HTML' + tagName.capitalize() + 'Element';
    if (window[klass]) return window[klass];

    var element = document.createElement(tagName);
    var proto = element['__proto__'] || element.constructor.prototype;
    element = null;
    return proto;
  }

  var elementPrototype = window.HTMLElement ? HTMLElement.prototype :
   Element.prototype;

  if (F.ElementExtensions) {
    copy(Element.Methods, elementPrototype);
    copy(Element.Methods.Simulated, elementPrototype, true);
  }

  if (F.SpecificElementExtensions) {
    for (var tag in Element.Methods.ByTag) {
      var klass = findDOMClass(tag);
      if (Object.isUndefined(klass)) continue;
      copy(T[tag], klass.prototype);
    }
  }

  Object.extend(Element, Element.Methods);
  delete Element.ByTag;

  if (Element.extend.refresh) Element.extend.refresh();
  Element.cache = { };
};

/** section: DOM
 * document.viewport
 *
 *  The `document.viewport` namespace contains methods that return information
 *  about the viewport &mdash; the rectangle that represents the portion of a web
 *  page within view. In other words, it's the browser window minus all chrome.
**/

document.viewport = {

  /**
   *  document.viewport.getDimensions() -> Object
   *
   *  Returns the size of the viewport.
   *
   *  Returns an object of the form `{ width: Number, height: Number }`.
  **/
  getDimensions: function() {
    return { width: this.getWidth(), height: this.getHeight() };
  },

  /**
   *  document.viewport.getScrollOffsets() -> Array
   *
   *  Returns the viewport's horizontal and vertical scroll offsets.
   *
   *  Returns an array in the form of `[leftValue, topValue]`. Also accessible
   *  as properties: `{ left: leftValue, top: topValue }`.
  **/
  getScrollOffsets: function() {
    return Element._returnOffset(
      window.pageXOffset || document.documentElement.scrollLeft || document.body.scrollLeft,
      window.pageYOffset || document.documentElement.scrollTop  || document.body.scrollTop);
  }
};

(function(viewport) {
  var B = Prototype.Browser, doc = document, element, property = {};

  function getRootElement() {
    // Older versions of Safari.
    if (B.WebKit && !doc.evaluate)
      return document;

    // Older versions of Opera.
	// tfluehr - or IE and quirks mode
    if ((B.Opera && window.parseFloat(window.opera.version()) < 9.5)
        || (B.IE && Prototype.BrowserFeatures.QuirksMode))
      return document.body;

    return document.documentElement;
  }

  function define(D) {
    if (!element) element = getRootElement();

    property[D] = 'client' + D;

    viewport['get' + D] = function() { return element[property[D]] };
    return viewport['get' + D]();
  }

  /**
   *  document.viewport.getWidth() -> Number
   *
   *  Returns the width of the viewport.
  **/
  viewport.getWidth  = define.curry('Width');

  /**
   *  document.viewport.getHeight() -> Number
   *
   *  Returns the height of the viewport.
  **/
  viewport.getHeight = define.curry('Height');
})(document.viewport);


Element.Storage = {
  UID: 1
};

Element.addMethods({
  /**
   *  Element#getStorage(@element) -> Hash
   *
   *  Returns the [[Hash]] object that stores custom metadata for this element.
  **/
  getStorage: function(element) {
    if (!(element = $(element))) return;

    var uid;
    if (element === window) {
      uid = 0;
    } else {
      if (typeof element._prototypeUID === "undefined")
        element._prototypeUID = [Element.Storage.UID++];
      uid = element._prototypeUID[0];
    }

    if (!Element.Storage[uid])
      Element.Storage[uid] = $H();

    return Element.Storage[uid];
  },

  /**
   *  Element#store(@element, key, value) -> Element
   *
   *  Stores a key/value pair of custom metadata on the element.
   *
   *  The metadata can later be retrieved with [[Element.retrieve]].
  **/
  store: function(element, key, value) {
    if (!(element = $(element))) return;

    if (arguments.length === 2) {
      // Assume we've been passed an object full of key/value pairs.
      Element.getStorage(element).update(key);
    } else {
      Element.getStorage(element).set(key, value);
    }

    return element;
  },

  /**
   *  Element#retrieve(@element, key[, defaultValue]) -> ?
   *
   *  Retrieves custom metadata set on `element` with [[Element.store]].
   *
   *  If the value is `undefined` and `defaultValue` is given, it will be
   *  stored on the element as its new value for that key, then returned.
  **/
  retrieve: function(element, key, defaultValue) {
    if (!(element = $(element))) return;
    var hash = Element.getStorage(element), value = hash.get(key);

    if (Object.isUndefined(value)) {
      hash.set(key, defaultValue);
      value = defaultValue;
    }

    return value;
  },

  /**
   *  Element#clone(@element, deep) -> Element
   *  - deep (Boolean): Whether to clone `element`'s descendants as well.
   *
   *  Returns a duplicate of `element`.
   *
   *  A wrapper around DOM Level 2 `Node#cloneNode`, `Element#clone` cleans up
   *  any expando properties defined by Prototype.
  **/
  clone: function(element, deep) {
    if (!(element = $(element))) return;
    var clone = element.cloneNode(deep);
    clone._prototypeUID = void 0;
    if (deep) {
      var descendants = Element.select(clone, '*'),
          i = descendants.length;
      while (i--) {
        descendants[i]._prototypeUID = void 0;
      }
    }
    return Element.extend(clone);
  }
});<|MERGE_RESOLUTION|>--- conflicted
+++ resolved
@@ -598,12 +598,8 @@
     var iframeGetAttributeThrowsError = (function(){
       var el = document.createElement('iframe'),
           isBuggy = false;
-<<<<<<< HEAD
       el.setAttribute('src', 'javascript:false;');
     
-=======
-
->>>>>>> 4586adff
       document.documentElement.appendChild(el);
       try {
         el.getAttribute('type', 2);
@@ -1682,24 +1678,13 @@
   }
 
   var HTMLOBJECTELEMENT_PROTOTYPE_BUGGY = checkDeficiency('object');
-<<<<<<< HEAD
-  
-=======
-  var HTMLAPPLETELEMENT_PROTOTYPE_BUGGY = checkDeficiency('applet');
-
->>>>>>> 4586adff
+
   if (Prototype.BrowserFeatures.SpecificElementExtensions) {
     // IE8 has a bug with `HTMLObjectElement` and `HTMLAppletElement` objects
     // not being able to "inherit" from `Element.prototype`
     // or a specific prototype - `HTMLObjectElement.prototype`, `HTMLAppletElement.prototype`
-<<<<<<< HEAD
-    // Assume issue exists with HTMLAppletElement if it exists with HTMLObjectElement
-    // because of IE issue with no Java installed
-    if (HTMLOBJECTELEMENT_PROTOTYPE_BUGGY) {
-=======
     if (HTMLOBJECTELEMENT_PROTOTYPE_BUGGY &&
         HTMLAPPLETELEMENT_PROTOTYPE_BUGGY) {
->>>>>>> 4586adff
       return function(element) {
         if (element && typeof element._extendedByPrototype == 'undefined') {
           var t = element.tagName;
