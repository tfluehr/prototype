<<<<<<< HEAD
* Add `Element.purge` for cleaning up event listeners and element storage keys on elements that will be removed from the page. Make `Element.update` perform similar cleanup automatically. (Andrew Dupont, Tobie Langel)
=======
* The second argument to Event.Handler callbacks is the target element when no selector is present, or the matching element when a selector is present. Callbacks are always bound to the original element. (sam)
>>>>>>> 354e2f8d

* Fix issue where `Element.Layout#get` would fail to interpret negative pixel values. (Sebastien Gruhier, Andrew Dupont)

* Fix bugs in layout.js. Add tests for `Element.Layout#toCSS`, `#toObject`, and `#toHash`. (RStankov, Andrew Dupont)

* Add `Element.Layout#toObject` and `Element.Layout.toHash`. (Andrew Dupont)

* Make `Element.Layout#toCSS` return camelized property names, as expected by `Element.setStyle`. [#1021 state:resolved] (njakobsen, Andrew Dupont)

*1.7_rc1* (April 1, 2010)

* Add an `Event.Handler` class, plus `Event.on` and `Element#on` methods, for simplified event delegation. (sam, Tobie Langel, Andrew Dupont)

* Make `Element.Layout` properly interpret computed non-integer pixel values. (e.g., Firefox can report "12.5px" as a computed style value.) (henrymazza)

* Fix deprecated Selector.matchElements. (Tobie Langel)

* Make Object.keys ES5 compliant. (Tobie Langel)

* Make Prototype's JSON implementation EcmaScript 5 compliant. [#453 state:resolved] (Tobie Langel)

* Also detect embedded (UIWebView) mobile Safari. (Thomas Fuchs)

* Avoid object creation and an unnecessary function call in `Class#addMethods`, when working around JScript DontEnum bug. Replace with feature test and a simple boolean check at runtime. (kangax)

* Optimize Element#immediateDescendants. (kangax, Tobie Langel)

* Remove unnecessary function object creation and `Number#times` in `Element._getContentFromAnonymousElement`. (kangax)

* Eliminate runtime forking and long method lookup in `Element.hasAttribute`. (kangax)

* Remove redundant ternary. (kangax)

* Avoid repeating declaration statements where it makes sense, for slightly better runtime performance and minification. (kangax)

* Make `Event.stopObserving` return element in all cases. [#810 state:resolved] (Yaffle, Tobie Langel)

* String#startsWith, String#endsWith performance optimization (Yaffle, Tobie Langel, kangax)

* Rewrite String#camelize using String#replace with a replacement function (Phred, John-David Dalton, Samuel Lebeau, kangax)

*1.6.1* (August 24, 2009)

* Avoid triggering a warning when Java is disabled in IE8. [#668 state:resolved] (orv, kangax, Andrew Dupont, Tobie Langel)

* Simplify String#(un)escapeHTML and remove their DOM dependencies. (Tobie Langel)

* Update UnittestJS. Modifiy test template accordingly. (Tobie Langel)

* Remove redundant if statement in Element#readAttribute. (Tobie Langel)

* Add missing semicolons. [#751 state:resolved] (Diego Perini)

* Remove expensive (for such low-level method) internal `getClass` in favor of plain string comparison (kangax)

* Fix `PeriodicalExecuter` so that it no longer suppresses exceptions. [#696 state:resolved] (Samuel Lebeau, Yaffle)

* Fix issue related to escaping of selectors for querySelectorAll. [#559 state:resolved] (Jorn Holm)

*1.6.1_rc3* (June 16, 2009)

* Fixed a variety of non-ASCII chars and similar [#610 state:resolved] (T.J. Crowder)

* Add Chrome 1+ to the list of supported browsers. (kangax)

* Fix `Template#evaluate` "eating" previous character if `null` was returned from `toTemplateReplacements` function. (Nir, Jürgen Hörmann, kangax)

* Make sure (deficient) APPLET, OBJECT and EMBED elements are extended with simulated methods in IE8. Return early if `_extendedByPrototype` is present on an element. (Tobie Langel, kangax)

* Replace array creation and `Array#include` with a more efficient `RegExp#test`. (kangax)

* Reorganize the way `ElementExtensions` are defined. Make sure elements used in SpecificElementExtensions are cleaned up. (kangax)

* Make sure $A works with primitive values. (mr_justin, kangax)

* Do not browser sniff when forking `unmark` function in selector suite. Instead use a proper test - PROPERTIES_ATTRIBUTES_MAP. (kangax)

* Do not use short-hand element methods notation (@element.getStyle() -> Element.getStyle(@element)) for performance reasons. Do not use `$A` and `Array.prototype.shift` when `Array.prototype.slice` can be used instead. (kangax)

* `Prototype.Browser.Opera` now uses stronger inference and is determined by [[Class]] of `window.opera` being - "Opera". (kangax)

* Fix error in event.js which prevented attaching more than one responder for an event name/element combination. [#651 state:resolved] (Rob Lineweaver)

* Do not sniff when testing for IE's proprietary mouseenter/mouseleave events support. Use more robust inference instead. (kangax)

* Use `Prototype.emptyFunction` consistently throughout unit tests. [#253 state:resolved] (Michael M Slusarz, John David Dalton, kangax)

* deprecation extension: mark Array#reduce() as removed. [#569 state:resolved] (Tobie Langel)

* `Form.serialize` now works safely with forms that have "length"-named elements. [#77 state:resolved] (Peter Adrianov, John-David Dalton, kangax)

*1.6.1_rc1* (March 22, 2009)

* `Element#update` now takes care of SCRIPT elements in IE. [#573 state:resolved] (Martin, Tobie Langel, kangax)

* Remove unused local variables from `Element.extend`. Fix one of the form tests to remove `_extendedByPrototype` by setting it to `undefined` rather than `false` (`_extendedByPrototype` being `false` does not force `Element.extend` to re-extend element). (T.J. Crowder, kangax)

* Make test for `escapeHTML`/`unescapeHTML` more strict. (Chrome 1.x escapes "<" and "&" with `innerHTML`, but not ">") (kangax)

* Remove another sniffing from one of DOM tests. Fixes last IE8 failure. (kangax)

* `Element.extend` now takes care of IE8 bug when HTMLAppletElement and HTMLObjectElement objects do not inherit from `Element.prototype`. (kangax)

* Fix DOM tests to use proper feature test when testing `setOpacity` (kangax)

* Fix another failure in IE8, `for`/`htmlFor` {get/set}Attribute translation. (kangax)

* Fix `Element#writeAttribute` and `Element#readAttribute` failures in IE8 due to lack of proper feature testing. (kangax)

* Remove sniffing from one of the DOM tests, which produced failures in IE8. (kangax)

* Fix `Form.reset` test where `respondsTo` wouldn't detect a method due to typeof returning "object" (rather than "function") in IE (kangax)

* Remove Array#reduce which currently overrides native `reduce` in clients implementing JS1.8, e.g. Firefox 3+ (Tobie Langel, Andrew Dupont, kangax)

* Make sure try/catch/finally is used instead of try/finally for clients without support for the latter one (e.g. Blackberry, IE) (Ville Koskinen, kangax)

* Use `in` operator when accessing property of a nodelist to prevent Safari <=2.0.4 from crashing (kangax)

* Add Element#clone as a safe wrapper of native `cloneNode`. (Andrew Dupont, kangax)

* Add tests to ensure IE8 properly assigns a class name in the `Element` constructor. [#529 state:resolved] (Riki Fridrich, Andrew Dupont)

* Remove sniffing from `Element` when detecting broken `setAttribute` in IE. [#571 state:resolved] (kangax)

* Remove sniffing from `Element.update` branching in favor of feature detection. [#574 state:resolved] (kangax)

* Remove sniffing when branching `escapeHTML` and `unescapeHTML`. [#570 state:resolved] (kangax)

* Redefine Element#down in IE 6-7 to avoid extending all descendants when no selector is given. [#452 state:resolved] (eno, Andrew Dupont)

* Reverse the definitions of Event#pointer(X|Y) and Event#pointer to prevent unnecessary computation. [#403 state:resolved] (Nick Stakenburg, Andrew Dupont)

* Add first-class support for `mouseenter` and `mouseleave` events in non-IE browsers (IE supports them natively). [#350 state:resolved] (Nick Stakenburg, Andrew Dupont)

* Make sure `_extendedByPrototype`, `_countedByPrototype`, and `prototypeUID` node expandos are accessed with `typeof` to prevent errors in some environments. [#354 state:resolved] (Hilberty, kangax, Andrew Dupont)

* Fix issue where Opera 9.x returns incorrect results on certain Selector queries with descendant combinators. [#395 state:resolved] (Arpan, fearphage, kangax, Andrew Dupont)

* Null out references to elements in cache on page unload. Need this in addition to the Event#stopObserving calls to clean up memory leaks. [#425 state:resolved] (ykphuah, mr_justin, Andrew Dupont)

* Ensure `toString` and `valueOf` properties are copied to a subclass only when necessary in IE6. [#382 state:resolved] (Samuel Lebeau)

* Make sure `getAttribute` is used without flag when accessing the "type" attribute of an iframe (IE throws error otherwise). [#118 state:resolved] (Zekid, kangax)

* String#gsub should escape RegExp metacharacters when the first argument is a string. [#469 state:resolved] (michael, kangax)

* Fix order of replacement in String#unescapeHTML [#544 state:resolved] (SWeini, kangax)

* Fix issue where a Selector query rooted on a node that had not been attached to the document failed in IE. [#464 state:resolved] (jddalton, kangax, Douglas Fraser, Andrew Dupont)

* Fix Selector to match elements with attributes containing hyphens. [#285 state:resolved] (leiyou, jddalton, kangax)

* Make sure Form.reset always returns a reference to the receiver element. [#309 state:resolved] (Phil, kangax)

* Escape ":" and "." characters when doing contextual CSS selection in browsers that support querySelectorAll. [#559 state:resolved] (fxtentacle, Andrew Dupont)

* Ensure the `target` property on events is never undefined in IE. [#383 state:resolved] (Mathias Karstädt, Diego Perini, Andrew Dupont)

* Ensure Element#descendants always returns an array. [#373 state:resolved] (kangax)

* Don't switch fixed position elements to absolute in Element.getDimensions [#543 state:resolved] (James Wheare)

* Avoid infinite loops when calling String#sub with empty pattern [#534 state:resolved] (Samuel Lebeau)

* Switch to Sprockets for building the Prototype distfiles. (sam)

* Switch Object.is(Array|String|Number) to use the vastly-superior approach discovered by Juriy. (kangax)

* Further fix to ensure Object.is(String|Number) do not throw exceptions on host objects in IE. (grepmaster, kangax, Tobie Langel, Andrew Dupont)

* Ensure Enumerable#grep can handle strings with RegExp metacharacters. (Marton Kiss-Albert, kangax)

* Switch to the "doScroll approach" for the dom:loaded custom event. (javier, Diego Perini, Nick Stakenburg, Andrew Dupont)

* Optimize document.viewport.get(Dimensions|Width|Height). (Nick Stakenburg, Andrew Dupont)

* Fix issue where Object#isString and Object#isNumber return false for String and Number "wrapper" objects. (atrepp, Samuel Lebeau, Andrew Dupont)

* Set document.loaded = true before firing dom:loaded custom event. (Andrew Dupont)

* Allow Element#store to accept an object containing several key/value pairs. (ZenCocoon, Andrew Dupont)

* Change Element#store to return the element itself (for chaining). (Andrew Dupont)

* Add non-bubbling custom events. A new final argument to Element#fire defaults to `true`; pass `false` to prevent bubbling when firing a custom event. (Andrew Dupont)

* Alter event system to use new element storage API rather than have its own global hashtable. (Andrew Dupont)

* Add Element#store and Element#retrieve for safe, hash-backed storage of element metadata (no memory leaks). Also add Element#getStorage for working with the element's storage hash directly. Hat tip: Mootools. (ZenCocoon, Andrew Dupont)

* Fix issue where certain versions of Safari treat class names case-insensitively in Selector/$$ queries. (Andrew Dupont, kangax, Brice)

* Fix issue where Function#argumentNames returned incorrect results in IE when comments were intermixed with argument names. (Christophe Porteneuve, T.J. Crowder)

* Selector.patterns should be represented as an ordered structure. (ADO, kangax)

* Performance improvements in Function methods (Samuel Lebeau, kangax, jddalton, Tobie Langel).

*1.6.0.3* (September 29, 2008)

* Add support for the Chrome browser in jstest.rb. (Andrew Dupont)

* Workaround a JavaScript exception in Opera. (Thomas Fuchs)

* Improve NodeList detection for Safari's $A function. (Garrett Smith, jddalton)

* Use different tactic to sniff for Opera in order to avoid false positives in IE. (Tobie Langel, jddalton)

* Rename variable in Form.Element.Serializers.select. (jddalton)

* Coerce Opera's version string into a number whenever we need to sniff. (Sam Holman, jddalton)

* Ensure Object.isElement handles "falsy" values properly. (kangax)

* Fix exiting test task on INT signal. (Samuel Lebeau)

* Fix unit test freeze in IE. (Tobie Langel)

* Ensure Hash does not return keys from the prototype chain (e.g., constructor, valueOf, toString). (kangax)

* Fix toString/valueOf sharing same method reference via closure in Class#addMethods. Use plain property assignment, since Object.extend fails to enumerate over toString/valueOf. (kangax)

* Stop Form.Element.disable from stealing focus. (jddalton)

* Ensure Element.hide and Element.show return an element, even if you pass an element ID. (Andrew Dupont)

* Fix an issue where Element#getStyle('height') returns null if the height is set to "auto." (kangax, jddalton)

* Add unit tests for Element#descendantOf. (jddalton)

* Form#serializeElements should not serialize file inputs. (kangax, Lonesome Boy)

* Fix an issue with calling Event.pointer before the DOM is loaded. (kangax, jddalton) [#4 state:resolved]

* Element#down on an input element should not raise error. (humeniuc, kangax)

* More unit tests for Object.isHash. (Tobie Langel)

* Allow Function#argumentNames to handle line breaks between arguments. (Geoff M. Granum, Tobie Langel) [#63 state:resolved]

* For consistency, add additional optional parameter "context" to Number.prototype.times. (Samuel Lebeau)

* Replace all instances of foo.__proto__ by foo['__proto__'] for Caja-compliance. (Tobie Langel)

* Speed up Function#argumentNames. Avoid Enum dependency. (Samuel Lebeau, Tobie Langel)

* Fix Event#element accessing inexistent tagName property (e.g. when element is a document). (kangax)

* Amended failing Element#identify test.

* Refactor unit tests. Unit tests are now dynamically generated from a JavaScript test file and optional HTML, JS and CSS fixtures. [Tobie Langel]

* Fix issue where Safari improperly reports an element as a descendant of itself.

* Greatly simplify IE's implementation of Element#descendantOf.

* Prevent exception when using Selector to search for an attribute that is not present. [gryn, Andrew Dupont]

* Fix issues where Firefox improperly returns the wrong node from a call to Event.element. Also fixes possible exception in Event.element in IE. [jdalton, Andrew Dupont]

* Fix issue where Safari 3 deletes custom properties from the document object when the page is returned to via the back button. [mzsanford, kangax, Andrew Dupont]

* Integrate support for the W3C Selectors API into the Selector class. Will now use the API when possible (browser supports the API *and* recognizes the given selector). Means minor changes to the semantics of :enabled, :disabled, and :empty in order to comply with CSS spec.

* Avoid re-extending element in Element#getDimensions. [kangax]

* Prevent Hash#toQueryString from serializing objets. [kangax, Tobie Langel]

* Fix Event#pointer in IE standard mode. Closes #9920. [kangax, Tobie Langel]

* Instanciate Test.Unit.Logger on window load. [Tobie Langel]

* Unit tests clean-up. [Tobie Langel]

* Refactor String#escapeHTML to avoid using the `with` statement. [Tobie Langel]

* Remove usage of the `with` statement from unit tests. [Tobie Langel]

* Complete rewrite of the deprecation helper, now renamed UpdateHelper and useable by third-party libs. [Tobie Langel]

* Make Element#writeAttribute handle frameborder attribute in IE. Closes #11068. [staaky, Tobie Langel]

* Minor clean-up of selector.js. Closes #10844. [RQuadling]

* Make String#unescapeHTML strip tags in IE. Closes #10173. [kangax]

* Stop form observers in unit tests. Closes #10938. [kangax]

* Performance improvements for Enumerables. Closes #11264. [Ben, Samuel Lebeau]

* deprecation extension: mark Hash.toJSON() as removed. [Tobie Langel]

* deprecation extension: mark Class.create() used without arguments as deprecated. [Tobie Langel]

* deprecation extension: mark Event.unloadCache as removed rather than deprecated. [Tobie Langel]

* deprecation extension: log everything *but* deprecations with console.error. [Tobie Langel]

* Change deprecation extension to use Firebug's console.warn and console.error. [Andrew Dupont, Tobie Langel]

* Make tagName comparisons XHTML-compliant. Closes #11012, #11013, #11014. [cfis, Tobie Langel]

* Avoid breaking Element.prototype in browsers which support it. Closes #11004. [cfis, Tobie Langel]

* Prevent Element#cumulativeOffset, Element#getOffsetParent, Element#positionedOffset, Element#viewportOffset and Element#clonePosition from throwing an error in IE when called on a parent-less element. Closes #9416, #10192, #10248. [ronstoney, psiborg, kangax]

* Prevent Enumerable#eachSlice from entering into an endless loop if passed an argument smaller than 1. Closes #10665. [kangax, Tobie Langel]

* Allow Selector to correctly detect the presence of namespaced attributes. Closes #10987. [Samuel Lebeau, Tobie Langel]

* Make Element#absolutize and Element#relativize always return element. Closes #10983. [kangax]

* Add deprecation extension. [Tobie Langel]

*1.6.0.2* (January 25, 2008)

* Update the list of officially supported browsers in the README.  [sam]

* Add tests for Element#descendantOf that deal with dynamically-created elements. [Andrew Dupont]

* Ensure positionedOffset properly considers "position: fixed" elements. Also ensures IE reports offsets correctly by triggering hasLayout when a "static" element has a "fixed" element as an offset parent. Closes #10644. [heygrady, kangax, Andrew Dupont]

* Roll back the fix for #9609, since it does not work in Opera. Instead, avoid using "valueOf" or "toString" as field names in forms.

* Prevent DOM node expandos _countedByPrototype and _prototypeEventID from being serialized into (inner|outer)HTML in IE. Closes #10909. [dcpedit, Tobie Langel, Andrew Dupont]

* Make Ajax.Request#isSameOrigin JavaScript Lint compliant. [Andrew Dupont]

* Properly serialize form fields with names that collide with built-in JS properties (like "length" or "toString"). Closes #9609. [gryn, kangax]

* Make Object.isArray correctly identify arrays created in another frame. Closes #10374. [pointy, Dean Edwards, Andrew Dupont, Tobie Langel]

* Fixed issue where Element#match failed on attribute selectors with single or double quotes. Closes #10067. [Cezary Okupski, Andrew Dupont]

* Add tests for Element#match.  [Tobie Langel]

* Fix Element#writeAttribute to work with 'cellspacing' and 'cellpadding' attributes in IE. Closes #9983. [/dev/urandom, Tobie Langel]

* Prevent a potential security issue for cross-site ajax requests. [Alexey Feldgendler, sam, Tobie Langel]

* Test for attribute existence before applying more complex CSS3 selectors. Closes #10870. [arty, Tobie Langel]

* Fix "function $A" declaration inside of a conditional (confuses IE). Closes #10882. [Jacco, Andrew Dupont]

* Fixed selector parsing so that "#foo [bar=baz]" is treated the same way as "#foo *[bar=baz]". Closes #10734. [jlukas, kangax, Andrew Dupont]

* Fix Element#descendantOf logic in IE. Closes #10413. [martymix, kamil.szot]

* Fix missing "var" in Element#insert. Closes #10838. [Lantash]

* Add Test.Unit.MessageTemplate class. Add flunk, buildMessage and assertBlock methods to Test.Unit.Assertions. Refactor accordingly. [Tobie Langel]

* Remove useless binding in Template#evaluate. [Tobie Langel]

* Make Object.inspect more robust. [Tobie Langel]

* Add a description to :test and :dist rake tasks. [Christoph Sturm]

* Fix Selector.matchElements to allow for coma-separated selectors in Element#up/next/previous and Event#findElement. [Samuel Lebeau, Tobie Langel]

* Test.Unit refactoring. Allow running multiple instances of Test.Unit.Runner on the same page. Allow rake to run specific testcases (e.g.: rake test BROWSERS=firefox TESTS=array TESTCASES=testUniq,test$w). Closes #10704, #10705, #10706. [nicwilliams, Tobie Langel]

* Optimize property detection of outerHTML. Avoids triggering FOUC in Safari 3.0.4. Closes #10702. [subimage, Tobie Langel]

* Add document.loaded, a boolean that is set to true once dom:loaded is fired. Setting document.loaded to true before the document is loaded prevents dom:loaded from being fired. [Tobie Langel]

* Make Element#insert standard-compliant. Fixes an issue in FF3b2 when inserting HTML or text inside DOM nodes which aren't (yet) appended to the document. [Tobie Langel]

* Add some missing semicolons to the source tree.  Closes #10659.  [Richard Quadling]

* Ensure Ajax.Response#getHeader returns null for missing headers in Opera. [Tobie Langel]

* Allow WEBrick to simulate slow or dropped connections and to ease Ajax request inspection. [Tobie Langel]

* Ensure Ajax.Response#getHeader returns null for missing headers. [Tobie Langel]

* Ensure $A creates an empty array when its argument's length is undefined. Closes #10574. [henryju, Tobie Langel]

* Fix incorrect variable declaration in Event.fire. Closes #10329. [rubley]

* Fix the way Selector handles [pseudoclass + combinator] with no space in between. Closes #9696. [kangax, fearphage, Andrew Dupont]

* Optimize Element#up/down/next/previous. Closes #10353. [Dylan Bruzenak, Nick Stakenburg, Andrew Dupont]

* Handle case-sensitivity in Selector tag names better. Closes #5052. [mexx, Andrew Dupont]

*1.6.0.1* (December 4, 2007)

* Change document.viewport.getDimensions to exclude scrollbars in all cases. Closes #10148, #9288. [Nick Stakenburg]

* Add logic to Element#getStyle in Opera that fixes inaccurate reporting of computed 'width' and 'height' properties. [Andrew Dupont]

* Ensure that an Ajax.Request's parameters option can be a Hash.  Closes #10172.  [kangax, sam] 

* Ensure no comment nodes are returned in Selector queries (IE improperly returns comment nodes on getElementsByTagName("*")). Change Element#descendants to use Element#getElementsBySelector in order to avoid this issue. Closes #10220. [Jeff Gobel, Andrew Dupont]

* Re-enable the XPath approach in Selector for Safari 3. Falls back to the non-XPath version when it sees a problematic token. [Andrew Dupont]

* Fix a bug in the IE-specific Element#descendantOf logic. [Nicholas, Andrew Dupont]

* Make Ajax.Updater clone its options hash before modifying it. Prevents memory leaks in Ajax.PeriodicalUpdater. Closes #10049 [Mislav Marohnić, Tobie Langel].

* Remove useless variable in Selector.handlers.child. Closes #10006 [kuriyama]

* Don't redeclare previously declared variables. Closes #10007 [kuriyama]

* For consistency: use Object.isUndefined where possible. [Tobie Langel]

* Make String#isJSON return false for empty or blank strings. Make Ajax.Response#responseJSON null when Ajax.Response#responseText is empty or blank. [Andrew Dupont, Thomas Fuchs, Tobie Langel]

* Make Ajax.Response#_getResponseJSON use Ajax.Response#responseText. [Tobie Langel]

* Remove the forked declaration of Hash#_each. As we are now systematically cloning the object upon instantiation, preventing iteration of shadowed properties is no longer required. [Tobie Langel]

* Performance optimizations for Event#findElement. Make Event#findElement's expression argument optional, in which case the extended target element is returned (same as Event#element). [Tobie Langel]

* Ensure Event#fire always returns an extended event. [Tobie Langel]

*1.6.0* (November 6, 2007)

* Fix Class#addMethods for "toString" and "valueOf" methods in Internet Explorer.  Closes #9901.  [sam]

* Exclude Opera from using the sourceIndex approach in Element#descendantOf. [Tobie Langel, Andrew Dupont]

* Ensure Element#hasClassName always returns a boolean. Closes #10075. [ronnylovtangen, Tobie Langel]

* Ensure selectors of the form "[href]" (attribute token with no preceding tag name) work properly. Closes #8870. [chao, kangax, Andrew Dupont]

* Performance optimizations for Element#descendantOf. Costliness should no longer be dependent on the difference in depth between the parent and the child. [Andrew Dupont]

* Apply the workaround for the Firefox "blinking element" opacity=1 bug only to Firefox 1.5.  [Thomas Fuchs]

* Add event.stopped, a boolean that is set to `true` when Event#stop is called. [Andrew Dupont, sam]

* Reset the browser's dimensions to their original settings after running the DOM viewport tests.  [sam]

* Fix the test runner for Firefox in Leopard.  [sam]

* Use String#include wherever possible.

* In IE, allow opacity to be set on elements not yet attached to the document. Closes #9904. [Thomas Fuchs, dcpedit, Tobie Langel]

* Avoid the try..catch block in Ajax.Response#_getResponseJSON unless required. [Tobie Langel]

* Add more tests to Element.update. Closes #9327. [Tobie Langel]

* Make the Ajax.Response#headerJSON property correctly decode unicode characters. Closes #9285. [Marius Feraru, Tobie Langel]

* Make sure Event and Event.extend are defined before wrapping events and calling their handler. Prevents a known Firefox bug from throwing errors on page load/unload (cf.: https://bugzilla.mozilla.org/show_bug.cgi?id=361271). Closes #5393, #9421. [staaky, John Resig, sam, Tobie Langel]

* Minor cosmetic changes to the display of unit tests in terminal. [Tobie Langel]

* Make submitting forms work in Opera < 9.1. Closes #9917, #9463, #8260. [kangax]

* Fix template evaluation with empty replacements.  Closes #9692.  [Ryan McGeary]

* Hash#toTemplateReplacements is an alias for Hash#toObject so you can once again pass hashes to Template#evaluate and String#interpolate.  [sam]

* Fix Event#is(Left|Middle|Right)Click in IE.  Closes #7520 (again).  [Mislav Marohnić]

*1.6.0_rc1* (October 16, 2007)

* Ensure Event.* generic methods work in IE, even when the event is not extended. [Viktor Kojouharov, Andrew Dupont]

* Don't translate "keypress" events into "keydown" events.  [sam]
  Note: "keypress" is broken in Safari <= 2.x, but Event#stop has no effect on "keydown" events.

* Changed Element#makeClipping to remember the original overflow value, even if it's a non-inline style. [Andrew Dupont]

* Cross-browser Event#isLeftClick with the addition of is(Middle|Right)Click.  Closes #7520.  [Christophe Porteneuve, Richard Quadling, Mislav Marohnić]

* Changed Selector to use the non-XPath approach for Safari 3 because of bugs in its version of document.evaluate. [Andrew Dupont]

* Changed the Selector regex that tests whether the selector can be expressed in XPath; added :checked, since XPath can't detect all scenarios in which an <input> is checked. Fixes #9776. [StelardActek, kangax, Andrew Dupont]

* Changed Selector pattern match so that descendant combinators after pseudoclass tokens are properly handled. Fixes #9696. [wiktor, kangax, Andrew Dupont]

* Make sure $w always returns an array. [Andrew Dupont, Tobie Langel]

* Add more tests to Hash. [Mislav Marohnić]

* Performance enhancements to $A. Closes #9464. [Samuel Lebeau]

* Make Function#argumentNames work with named functions. Closes #9826. [Samuel Lebeau]

* Add Object.isHash. [Tobie Langel]

* Performance improvements to String#times. [Martin Ström]

* Make Ajax.Response#getHeaderJSON and Ajax.Response#getResponseJSON pseudo private instance methods. [Tobie Langel]

* Make ObjectRange use the new Class.create syntax. [Mislav Marohnić]

* Fix a failing ClassCreate test case in IE. [Tobie Langel]

* Complete rewrite of the Hash class.

  !! BACKWARDS COMPATIBILITY CHANGE !! This new version of Hash is NOT backwards compatible with the former Hash class.
  
  Properties are now hidden away in an private store to prevent the risk of collision with Hash's instance and mixed-in methods.
  This implies that properties of the hash can no longer be set, accessed or deleted directly: use the new Hash#get(key), Hash#set(key, value) and Hash#unset(key) instance methods instead.
  
  - Make $H(object) equivalent to new Hash(object). Both now return a new (cloned) instance of Hash in all circumstances.
  - Make Hash#merge non-destructive.
  
  - Add Hash#update (a destructive version of Hash#merge).
  - Add Hash#clone (returns a new, cloned instance of Hash).
  - Add Hash#toObject (returns a clone of the contained object).
  - Add Hash#get(key) (returns the value of the specified property).
  - Add Hash#set(key, value) (sets the value of the given property. returns the value).
  - Add Hash#unset(key) (deletes the specified property and returns its value).
  - Add Hash.from as a alias to $H for consistency with Array.from.
  - Add Object.toQueryString.

  - Deprecate Hash.toQueryString (use Object.toQueryString or the instance method Hash#toQueryString instead).

  - Remove Hash#remove (use Hash#unset instead).
  - Remove Hash.toJSON (use Object.toJSON or the instance method Hash#toJSON instead). [sam, Tobie Langel]

* Element#wrap now returns the wrapper instead of the element being wrapped.  [sam]

* Namespace all custom event names to avoid conflicts with native DOM events.  [sam]
  - All custom event names MUST include a namespace.  Prefix custom event names for observe, stopObserving, and fire with the namespace followed by a colon.  E.g. document.fire("widget:activated")
  - The "contentloaded" event is now "dom:loaded".
  - The Event.DOMEvents array is no longer present.  If an event name does not include a namespace, the event is treated as a native event.

* Clean up the new class API.  [sam, Tobie Langel]
  - Add Class#addMethods for adding instance methods to classes.  
  - Remove Class.extend and Class.mixin.  
  - Class.create now takes a variable number of arguments: if the first argument is a class, the newly created class inherits from that class; all other arguments are treated as successive calls to addMethods.

* Fix contentloaded event initialization in IE.  Closes #9457, #9488, #9707.  [Mislav Marohnić]

* Deprecate document.getElementsByClassName and Element#getElementsByClassName since native versions return a NodeList and we can only return an Array.  Please use $$ or Element#select instead.  [sam]
  For more information see https://bugzilla.mozilla.org/show_bug.cgi?id=390411

* Fix missing "var" in selector.js.  Closes #9761.  [Tobie Langel]

* Date#toJSON now returns times in UTC for better compatibility with json.js.  Closes #9332.  [Tobie Langel]

* Ensure document._getElementsByXPath extends the elements it returns; fixes $$ not returning extended elements in Opera 9.2.  Closes #8843.  [jdalton]

* Update Prototype.Browser.MobileSafari for iPod touch compatibility.  [sam]

* Add tests for Object.extend and Object.clone.  [Tobie Langel]

* Add a test for Form.Observer.  [Christoph Sturm]

* Make sure setting opacity works on elements that have "no layout" in IE.  [Thomas Fuchs]

* Simplify Class.create by establishing a prototype chain when subclassing.  Closes #9342.  [Ben Newman]

* Fix Ajax.PeriodicalUpdater for compatibility with Ajax.Response.  Closes #9321.  [kampers]

* Ensure that classes always have an initialize method.  [Mislav Marohnić]

* Update Template, Selector, Ajax.*, and ObjectRange classes to use the new class system.  [Mislav Marohnić]

* Change Abstract.TimedObserver to subclass PeriodicalExecuter and tweak its subclasses to use new inheritance functionality.  TimedObserver can now be stopped the same way as PeriodicalExecuter.  Closes #8589.  [Mislav Marohnić]

* Fix Class.mixin to extend the class's prototype.  [Mislav Marohnić]

* Fix superclass method call breakage from [7337].  [Mislav Marohnić, sam]

* Change Class.extend to allow for superclass method resolution and remove Class.inherit.  Closes #9274.  [Samuel Lebeau]

* Event handlers are now bound to the observed element, not the event's target element.  [Dan Webb]

* Define Node constants conditionally after checking for Node.ELEMENT_NODE presence.  Add unit test to check the values of all constants.  Closes #7625.  [Mislav Marohnić]

* Make sure Enumerable#include doesn't do type comparision.  [Mislav Marohnić]

* Add contextmenu to Event.DOMEvents.  [Thomas Fuchs]

*1.6.0_rc0* (August 15, 2007)

* Fix readAttribute-related failure in form.html in IE.  [sam, Andrew Dupont]

* Fix failing dom.html and selector.html tests in IE.  [Tobie Langel, Andrew Dupont]

* Make sure the WebKit redefinition of Element#cumulativeOffset uses Element._returnOffset.  Closes #9245.  [mdaines]

* Make sure Element#observe and Element#stopObserving are always chainable.  [sam]

* Event.fire/Element#fire now returns the newly-fired event instead of the event's target element.  [sam]

* Restrict Event.DOMEvents to include only events that can be supported in all browsers.  [sam]

* Fix a failing test in base.html in Safari 2.  [Tobie Langel]

* Fix Element#positionedOffset and Element#getOffsetParent for static elements on IE.  [Thomas Fuchs]

* Make sure event handlers and their wrappers are removed from the cache by Event.stopObserving.  [sam, Severin Heiniger]

* Add line numbers to failures when unit testing in Firefox.  Closes #9231.  [John Resig]

* Fix Function#argumentNames for Opera and IE.  [Thomas Fuchs]

* Add Object.isString, Object.isNumber, and Object.isUndefined, and clean up the source to make use of Object.isXXX where possible.  [sam]

* Add the document.viewport object for querying dimensions and scroll offsets of the browser viewport.  [Andrew Dupont, Thomas Fuchs, sam]
  Example:
    document.viewport.getDimensions()     // { width: 1149, height: 923 }
    document.viewport.getWidth()          // 1149
    document.viewport.getHeight()         // 923
    document.viewport.getScrollOffsets()  // { left: 0, top: 1592 }

* Add support for brackets in quoted attribute value selectors.  Closes #9157.  [Ken Snyder]

* Add some missing semicolons to the source tree.  Closes #9140.  [jdalton]

* Fix event extensions and custom events firing for Safari 2.0.  [Thomas Fuchs]

* Add RegExp.escape for escaping regular expression strings.  Closes #9094.  [Ken Snyder]

* Make the eventName and handler arguments to Event.stopObserving optional.  If no handler is specified, all handlers for the given event are unregistered.  If no event name is specified, all observed events on the element are unregistered.  [sam]

* Add cross-support for the DOMContentLoaded event through a Prototype custom event on document called "contentloaded".  The DOMContentLoaded event fires before window.load, when the entire HTML document, but not necessarily its images, stylesheets or other assets, has loaded.  Based on [6596].  [sam, Mislav Marohnić] 
  Example:
    document.observe("contentloaded", function() {
      $$("a").invoke("identify"); // give all <a> tags an ID
    });

* Add Event.fire and Element.Methods.fire for firing custom events.  Prototype custom events piggyback on a real DOM event ("ondataavailable"), so they bubble and cancel.  You can fire custom events from any element, or fire global events on the document object.  Observe custom events just as you'd observe a regular DOM event.  [sam, Seth Dillingham]

* Extend the event object with methods from Event.Methods and normalize it in IE.  [sam, Mislav Marohnić]

* Remove support for observing the capturing phase of DOM events, since we can't support it in all browsers.  [sam]

* Add Ajax.Response object which supports the following methods: responseJSON, headerJSON, getHeader, getAllHeaders and handles browser discrepancies in the other response methods. Add sanitizeJSON, evalJS and evalJSON to Ajax.Request. Closes #8122, #8006, #7295. [Tobie Langel]

* Add an isRunningFromRake property to unit tests. [Tobie Langel]

* Add support for Opera browser in jstest.rb. [Tobie Langel]

* Inheritance branch merged to trunk; robust inheritance support for Class.create. Closes #5459. [Dean Edwards, Alex Arnell, Andrew Dupont, Mislav Mahronic]
 - To access a method's superclass method, add "$super" as the first argument. (The naming is significant.) Works like Function#wrap.
 - Class.create now takes two optional arguments. The first is an existing class to subclass; the second is an object literal defining the instance properties/methods. Either can be omitted. Backwards-compatible with old Class.create.
 - Added Class.extend for dynamically adding methods to existing classes (while preserving inheritance chain). Can also be used for mixins.
 - The 'constructor' property of a class instance always points back to the proper class. Class objects themselves have two special properties: 'superclass' and 'subclasses' (which default to 'null' and '[]', respectively). Allows for powerful introspection.
 - Added Object.isFunction [sam]
 
* Add Function#argumentNames, which returns an ordered array of the function's named arguments.  [sam]

* Prevent a crash in Safari 1.3 on String#stripScripts and String#extractScripts. Closes #8332. [grant, Tobie Langel]

* Add Prototype.Browser.MobileSafari which evaluates to true on the iPhone's browser.  [sam]

* Optimize Selector#match and Element#match for simple selectors.  Closes #9082.  [Andrew Dupont]

* Remove the dependency on Element.ClassNames from Element#addClassName/removeClassName/toggleClassName, and deprecate Element.ClassNames. Closes #9073. [Tobie Langel]

* Make Element#wrap accept a second argument for setting attributes on the wrapper. Allow wrapping elements which are not part of the document. Closes #9071. [Tobie Langel]

* Improvements for Element#replace, Element#update and Element#insert.  Closes #7429, #9060.  [Tobie Langel]
  - Element#replace/update/insert uses the argument's toElement or toHTML method if present (toElement has precedence if both are present).
  - Element#replace and Element#update now also accept DOM elements.
  - Element#replace better handles table-related elements in IE and Opera.
  
* Add Object.isArray and Object.isElement (returns true if the object is a DOM node of type 1). [Tobie Langel]

* Add Object.toHTML (uses the object's toHTML method if present or else passes the object to String.interpret). [Tobie Langel]

* Make Element#setStyle accept a string argument of CSS rules. Deprecate uncamelized style property names when setting styles using an object (for performance reasons).  Closes #9059.  [Tobie Langel]
  Examples:
    $('id').setStyle('font-size: 12px; float: left; opacity: 0.5');
    $('id').setStyle({fontSize: '12px', cssFloat: 'left', opacity: 0.5});

  !! BACKWARDS COMPATIBILITY CHANGE !!
  
  If you have code that looks like this:
    $('id').setStyle({'font-size': '12px'});
  You need to replace it with either of the following:
    $('id').setStyle({fontSize: '12px'});
    $('id').setStyle('font-size: 12px;');

* Add Element#identify, which returns the element's ID if it exists, or sets and returns a unique, auto-generated ID (of the form "anonymous_element_" + auto-incremented digit) otherwise.  Use this when you need to ensure an element has an ID.  Closes #9012.  [Jeff Watkins, sam, Tobie Langel]

* Make Element#readAttribute work for cloned elements in IE. Closes #8481. [chem, Tobie Langel]

* Template enhancements.  Closes #8166.  [Christophe Porteneuve]
  - Added String#interpolate as a shortcut for new Template(...).evaluate(...). 
  - If you pass String#interpolate or Template#evaluate an object with a toTemplateReplacements() method, the return value of that method will be used as the replacement object.
  - You can now substitute properties of template replacement values in template strings, using dot or bracket notation (or both).  Example:
    "#{name.last}, #{name.first[0]}. (#{location})".interpolate({
      name: { first: "Christophe", last: "Porteneuve" }, location: "Paris"
    }) // "Porteneuve, C. (Paris)"

* Extended grep semantics.  The first argument to Enumerable#grep is now a "filter" (an object with a match() method) so you can now e.g. filter an array of DOM nodes by CSS selector.  RegExp#match is now an alias to RegExp#test, so grep can still be used to filter an array of strings with a regular expression.  Closes #7596.  [Christophe Porteneuve, sam]

* Make String#scan explicitly return a string. This prevents possible issues with methods expecting input data that is typeof == 'string'. Closes #6350. [AndrewRev, Tobie Langel]

* Add Array#intersect for set intersection. Returns a new array containing all items common to the array and the argument, with duplicates removed (clone of the Ruby & method).   [Thomas Fuchs]
  Example:
    [1,1,3,5].intersect([1,2,3]) -> [1,3]

* Rename Element#getElementsBySelector to Element#select and add alias for Element#getElementsBySelector.  [Thomas Fuchs]

* Add Element#adjacent as a shortcut to selecting all adjacent nodes (and their children) that match a CSS selector.  [Thomas Fuchs]

* Enhance the Enumerable and Array APIs to more closely match those of JavaScript 1.6 as implemented in Firefox 1.5.  Closes #6650, #8409.  [Mislav Marohnić, Sylvain Zimmer]
  - Add Array#lastIndexOf, and change Array#indexOf not to overwrite the native method. 
  - Make Enumerable use Array.prototype.forEach instead of _each when possible (slight speed increase).
  - Add "filter", "entries", "every", and "some" Array aliases. 
  - All Enumerable methods now have an additional parameter, "context", which, if present, specifies the object to which the iterators' "this" is bound. 
  - Function#bind and #curry now return the receiving function if the binding object is undefined.

* Temporary workaround for Prototype.BrowserFeatures.SpecificElementExtensions incorrectly evaluating to true on iPhone. (needs further investigation)  [sam]

* The action for Form#request defaults to the current URL if the "action" attribute is empty. (This is what most of the major browsers do.) Fixes #8483. [Tomas, Mislav Marohnić]

* In form serialization, change the way submit buttons are handled. Previously all submit buttons were serialized; now Prototype serializes only the first one. Change Form#serialize and Form.serializeElements to accept a params hash. With the "hash: false" option, a serialized string is returned instead of the hash data object. With the "submit: 'foo'" option, only the submit button with the name "foo" is serialized.  References #5031.  [Mislav Marohnić]
  Examples:
    $('form').serialize({ submit: 'delete' })
    $('form').serialize({ hash: false }) //-> equivalent to $('form').serialize()

* Form#findFirstElement respects HTML tabindexes.  Closes #7595.  [Christophe Porteneuve]

* Added Form.Element#setValue method for setting values on various form controls. Checkboxes and radio buttons respond to a boolean and multiple select boxes expect an array of values.  Closes #5902.  [Jonathan Viney, Mislav Marohnić]
  Examples:
    $('text_input').setValue('hello world!')
    $('remember_me').setValue(true)
    $('attend_classes').setValue(['cheese rolling', 'evil chemistry'])

* Make document.getElementsByClassName match a subset of the WHATWG Web Applications 1.0 specification which was adopted in Firefox 3 (http://www.whatwg.org/specs/web-apps/current-work/#getelementsbyclassname). It now supports multiple class names given as a whitespace-separated list in a string. Array argument is not supported. The method will only return the nodes that match all the class names. In browsers that implement the method natively it will not be overwritten.  Closes #8401.  [Mislav Marohnić]
  Example:
    document.getElementsByClassName('foo bar')

* Fix a Safari rendering issue when floating elements could temporarily disappear when opacity was set to 1.  Closes #7063.  References #3044, #3813, #6706.  [Thomas Fuchs, davidjrice]

* Prevent a crash in Safari when calling String#evalJSON(true) on very large strings. Add String#isJSON.  Closes #7834.  [Tobie Langel]

* Prevent a crash in Safari 1.3 on String#stripScripts and String#extractScripts.  Closes #8332.  [grant, Tobie Langel]

* Allow JSON data to contain line breaks.  Closes #8271.  [pijyster, Tobie Langel]

* Add Hash.prototype.index which returns the first found property that has a specific value.  Closes #8528.  [Thomas Fuchs, slusarz, Mislav Marohnić]
  Examples:
    var hash = $H({a:1,b:'2'});
    hash.index(1)   // -> 'a'
    hash.index('1') // -> undefined

* Ensure HTMLElement exists before creating Element.extend.  [Tobie Langel]

* Add Number.prototype.round/ceil/floor/abs as an aliases to the respective methods in Math. Refactor to seperate number extensions from base.js.  [Thomas Fuchs]

* Make Element#absolutize and Element#relativize properly use Element#getStyle.  Closes #8580.  [Christophe Porteneuve]

* Test library fixes: make rake dist work on Windows, only teardown if a browser is supported.  Closes #8463, #8498.  [Mislav Marohnić, grant]

* Change Element.insert syntax to allow multiple positions.  [Thomas Fuchs]
  Examples:
    Element.insert('foo', {top:'bar', bottom:'baz'});
    $('foo').insert({after: new Element('p').update('bar')});
    Element.insert('foo', new Element('p').update('bar')); // defaults to bottom
    Element.insert('foo', 'bar'); // defaults to bottom

* String.prototype.truncate now explicitly converts its return value into a string if no truncation takes place. This prevents possible issues with methods expecting input data that is typeof == 'string'.  [Thomas Fuchs, Tobie Langel, Sam Stephenson]

* Event.findElement behaves as expected when the element passed matches the given selector.  Closes #8395.  [Mislav Marohnić, Tobie Langel]

* Element.setOpacity now calls removeAttribute on the filter style on IE if no more filters remain, which makes Cleartype work properly.  Closes #8376.  [alexdemi, Thomas Fuchs]

* Event.findElement now uses Element#up (and as a result can take a CSS selector instead of just a tag name).  [Tobie Langel]

* Minor cleanup of the position methods  [sam]

* Fix Element#clonePosition to call viewportOffset.  Closes #8372.  [graemenelson, Christophe Porteneuve] 

* Prevent an error being thrown by $$ when #id does not exist in $$("div #id").  Closes #8325.  [Tobie Langel, ecke]

* Make Prototype.ScriptFragment behave when including Prototype inline.  [Christophe Porteneuve]

* Deprecate Position (kept for backwards compatibility). Add Element#cumulativeOffset, Element#positionedOffset, Element#absolutize, Element#relativize, Element#cumulativeScrollOffset, Element#getOffsetParent, Element#viewportOffset and Element#clonePosition. [Christophe Porteneuve]

* Make Element#update and Element#insert work for SELECT tags in IE and Opera. [Tobie Langel]

* Make Element#insert and Element#update better handle TABLE related elements in IE and Opera. Closes #7776, #8040, #7550, #7776, #7938. [Tobie Langel]

* Make Element#readAttribute('title') work in Opera. [Tobie Langel]

* Make Element#replace work with form elements in Firefox and Safari. Closes #8010, #7989. [dsl239, Tobie Langel]

* Add Element#wrap which wraps the element inside a new one. Closes #5732. [P. Vande, Tobie Langel]

* Make Element into a constructor: new Element(tagName, attributes). Add Element#writeAttribute which accepts a hash of attributes or a name/value pair. Closes #7476. [Mislav Marohnić, haraldmartin, Tobie Langel]

* Insertion overhaul: Add Element.insert(content[, position = 'bottom']). Deprecate Insertion (kept for backwards compatibility). Make Ajax.Updater option.insertion accept both Insertion.Top or the now preferred 'top'. Closes #7907. [Tobie Langel]

* Refactor Element.extend and eliminate Element.extend.cache.  [sam]

* Add Function#curry, Function#delay, Function#defer, and Function#wrap.  Closes #8134.  [Andrew Dupont, Tobie Langel, sam]

*1.5.1* (May 1, 2007)

* Don't duplicate the event argument in Function#bindAsEventListener.  Closes #6497.  [wiktor]

* Fix Selector :not-clause chaining.  [Andrew Dupont]

*1.5.1_rc4* (April 27, 2007)

* Fix $F breakage from [6598].  [sam]

* Set window.$continue to an Error with a helpful message for anyone who may still be using "throw $continue".  [sam]

* Fix jstest.rb IE support so you don't have to close the IE window after each test (yay!).  Closes #8207.  [Ryan Schuft]

* Fix jstest.rb Konqueror support.  Closes #7140.  [Christophe Porteneuve]

* Fix regression in which no-argument calls to Element.addMethods() would not add the methods defined in Form.Methods and Form.Element.Methods.  Closes #8206.  [Tobie Langel, fwittekind]

* Fix Element#readAttribute to work with the 'type' attribute in IE.  Closes #8160.  [Tobie Langel, Wiktor Ihárosi]

*1.5.1_rc3* (April 24, 2007)

* Add Element#childElements as an alias for Element#immediateDescendants.  [Tobie Langel]

* Optimize DOM navigation methods (Element#up, Element#down, Element#previous, Element#next) for no-argument calls.  Closes #7848.  [haraldmartin, sam]

* Add Element#firstDescendant to retrieve the first non-text child node of an element.  [sam]

* Element.addMethods should add methods to Element as well as Element.Methods.  Closes #7888.  [Andrew Dupont]

* Add support for per-request onCreate callbacks to Ajax.Request.  Closes #8011.  [Andrew Dupont]

* Don't call evalResponse() when an Ajax response has no Content-type header.  Closes #7827.  [Tobie Langel]

* Automatically strip security delimiter comments from JSON strings before evaling them.  The default delimiter is '/*-secure- ... */' or you can specify your own with the Prototype.JSONFilter regular expression.  If you wrap your JSON response bodies in this delimiter on the server side, rogue external sites can't hijack potentially sensitive data via <script> tags.  Closes #7910.  [Tobie Langel]
  For more details on potential security problems, see: http://www.fortifysoftware.com/servlet/downloads/public/JavaScript_Hijacking.pdf

* Add extra spacing so Array#toJSON and Hash#toJSON generate YAML-loadable JSON.  Closes #7883.  [Andrew Dupont]

* Fix Form.request for forms containing an input element with name="action".  Closes #8063.  [Thomas Fuchs, Mislav Marohnić]

* Make Event.element extend the returned element.  Closes #7870.  [Thomas Fuchs]

* Prevent a crash on Safari on String.prototype.stripScripts and extractScripts with large <script> tags.  [Thomas Fuchs]

* Prevent linefeed normalisation in String.prototype.escapeHTML and unescapeHTML on IE for consistency with other browsers. Speed optimizations for Safari and IE.  [Thomas Fuchs]

* Make Hash.toQueryString serialize undefined values. Ensure consistency with String.prototype.toQueryParams.  Closes #7806.  [Mislav Marohnić]
  Examples:
    $H({a:'b',c:undefined}).toQueryString()      -> 'a=b&c'
    $H({a:'b',c:null}).toQueryString()           -> 'a=b&c='
    $H('a=b&c'.toQueryParams()).toQueryString()  -> 'a=b&c'
    $H('a=b&c='.toQueryParams()).toQueryString() -> 'a=b&c='
    
* Fix issues with Selector an+b logic, :not support, attribute selector double quotes, plus performance improvements.  Closes #7873, #7901.  [Andrew Dupont]

* Fix Form.disable to work again on non-form elements.  Closes #6887.  [Mislav Marohnić]

* Fix an issue with String.prototype.endsWith.  Closes #7822.  [altblue]

*1.5.1_rc2* (March 12, 2007)

* Add a tab character via innerHTML to the selector whitespace test.  [Christophe Porteneuve]

* Add an attribution to YUI-Ext's DomQuery in selector.js.

* Make Element.extend work on IE for Nodes with the same ID that where discarded.  Closes #7497.  [Mislav Marohnić, Thomas Fuchs]

* Make Selector correctly extend the first element it returns on IE.  [Thomas Fuchs]

* Prevent a crash in Safari when using $A() on NodeList objects that contain text nodes.  [Thomas Fuchs]

* Fix Element.Methods.descendants() to properly extend elements on IE.  [Thomas Fuchs]

*1.5.1_rc1* (March 9, 2007)

* Fix readAttribute for IE7. [Andrew Dupont]

*1.5.1_rc0* (March 8, 2007)

* Merge the selector branch into trunk, bringing vast performance improvements, bug fixes, and near-complete CSS3 compliance to $$ and Selector.  Closes #7568.  [Andrew Dupont]
  Selector speed test: http://andrewdupont.net/test/double-dollar/

* Add support for JSON encoding and decoding.  Closes #7427.  [Tobie Langel]

* Fix double escaping of query parameters in Hash.prototype.toQueryString, and prevent Safari from iterating over shadowed properties when creating hashes.  Closes #7421.  [Tobie Langel, Mislav Marohnić]

* Fix simulated attribute reading for IE for "href", "src" and boolean attributes.  [Mislav Marohnić, Thomas Fuchs]

* Form.Element.disable() will now call blur(), removed blur() call from Form.Element.enable().  Closes #6034.  [tdd]

* Optimize document.getElementsByClassName and finalize DOM performance optimization refactoring.  Closes #6696.  [Mislav Marohnić]

* Fix an issue with serializing empty array inputs.  Closes #7516.  [stakadush, Mislav Marohnić]

* Add optional third parameter "camelized" to Element.setStyle, for optimized performance if style names are known to be camelCased.  [Thomas Fuchs]

* Fix a bug in the simulated hasAttribute for IE due to getAttributeNode sometimes returning null.  [sam]

* Optimize Element.getStyle and add new Element.getOpacity method. Special case IE and Opera getStyle methods.  Closes #7648.  [Tobie Langel, Thomas Fuchs]

* Optimize Element.setStyle and add new Element.setOpacity method, special case IE and Gecko opacity methods.  Closes #7585.  [savetheclocktower]

* Add unified Browser detection by providing Prototype.Browser.(IE|Gecko|WebKit|Opera) booleans.  Closes #6800.  [savetheclocktower]

* Add String.prototype.empty and String.prototype.blank (tests if empty or whitespace-only).  Closes #7016.  [Jonathan Viney, Thomas Fuchs]

* Update README to reflect new URLs, update LICENSE copyright years.  Closes #7426.  [Tobie Langel]

* Array.prototype.uniq optimization.  Closes #7417.  [Christophe Porteneuve]

* String.prototype.endsWith should not fail on multiple occurrences.  Closes #7416.  [Christophe Porteneuve]

* Add Form.Methods.request as a convenience method for serializing and submitting a form via Ajax.Request to the URL in the form's action attribute.  [sam]

  Options passed to request() are intelligently merged with the underlying Ajax.Request options:
  - If the form has a method attribute, its value is used for the Ajax.Request method option.  If a method option is passed to request(), it takes precedence over the form's method attribute.  If neither is specified, method defaults to "post".
  - Key/value pairs specified in the parameters option (either as a query string or as a hash) will be merged with (and take precedence over) the serialized form parameters.

* Fix $(form).serialize() in Safari and add support for extending specific tags to Element.addMethods.  Closes #7358.  [Andrew Dupont]

* Add String.prototype.startsWith, String.prototype.endsWith, and String.prototype.include.  Closes #7075.  [Tobie Langel]

* Improve performance of String.prototype.escapeHTML by using a cached div and text node.  Closes #6937.  [altblue]

* Make setStyle() with opacity: 0 in Internet Explorer work correctly.  [Thomas Fuchs]

* Form.Element.activate shouldn't raise an exception when the form or field is hidden.  [sam]

* Remove support for "throw $continue" in Enumerable.  Use "return" instead.  [sam]

* Update HEADER to reflect new URL.  [sam]

*1.5.0* (January 18, 2007)

* Add test to ensure Content-type header is set for simulated verbs.  [sam]

* Fix Content-Type header for HTTP methods simulated with POST not defaulting to application/x-www-form-urlencoded.  [Thomas Fuchs]

* Simplify form serialization and add support for fields with the same name as Hash methods.  Closes #6649.  [Mislav Marohnić]

* Fix attribute selectors for IE.  Closes #5170.  [Tobie Langel, Andrew Dupont]

* A slew of dom.js improvements.  Closes #4217, #6589, #7001.  [Tobie]
  - Fix Element.getDimensions() for hidden elements, make Element.getHeight() use .getDimensions()
  - Add Element.getWidth()
  - Make Element.replace() call .toString() on the html argument (alike .update())
  - Fix an issue with Element.get/setStyle() and Safari with 'float'
  - Add a bunch of missing unit tests 

* Fix an issue with Element.setStyle({opacity:''}) setting the opacity to 0 instead of removing the set inline opacity style.  [Thomas Fuchs]

* Ensure Ajax.Request's evalResponse is called before onComplete so that onComplete can reference any elements created during the response.  Closes #6727.  [jonathan]

* Ensure the WEBrick test runner sets the correct Content-Type for tests and fixtures. [sam]

* Form.serialize once again works with non-form elements.  This is a temporary change to prevent the Rails link_to_remote regression described in #6898.  Prototype 1.5.1 will introduce an API for working with collections of arbitrary form elements.  References #6887.  Closes #6898.  [sam]

* Make selectors match forms that have an element with name="id" correctly, fixes #5759 [mislav]

* Remove support for HTTP authorization in Ajax calls introduced with #6366.  Closes #6638 [jmecham]

* Add Enumerable.size() to count elements in an enumerable and the corresponding Array.size() method, fixes #6710 [ZenCocoon]

* Add String.succ() method to allow for String ranges, fixes #6037 [Cory Hudson, mislav]
  Examples:
    'abcd'.succ();                                   -> 'abce'
    $R('a','d').map(function(char){ return char; }); -> ['a','b','c','d']

* Make Element.scrollTo() correctly consider offsets of parent DOM nodes, fixes #6625 [ohader, savetheclocktower]

* Fix Enumerable.inGroupsOf() to correctly work with fill values that evaluate to false, fixes #6782 [hawk]

* Remove/cleanup redundant $() calls in dom.js, fixes #6817 [Tobie]

* Don't cache files in automatic unit tests, fixes #6218 [voidlock]

* Add $w() to easily create arrays from strings like Ruby's %w, fixes #5682 [glazedginger, brendon.aaron]

* Add Element.toggleClassName() to toggle CSS classes on elements, fixes #6759 [Tobie]

* Make Form.getInputs always return an array for consistency, fixes #6475 [Justin Gehtland, savetheclocktower]

* Make TimedObserver work correctly for SELECT MULTIPLE elements, fixes #6593 [clemos, tdd]

* Fix Template.prototype.evaluate to correctly interpret 0 and false values, add String.interpret() for safely interpreting and converting values to strings, fixes #6675 [hawk]

* Make Element.getStyle() work with camelCased argument, fixes #6686 [Tobie]

* Fix a redundant check in Array.prototype.compact, fixes #4739 [wlodarcz, mislav]

* Fix $() to correctly pass back the results of document.getElementById(), notably returning "null" on elements not found, fixes #6582 [adsmart]

* Change/add assertNull, assertUndefined, assertNullOrUndefined and not-* variants in unittest.js, fixes #6582 [adsmart]

* Cleanup String.prototype.camelize, fix an issue with String.prototype.underscore, fixes #4714, #6685 [Tobie, Thomas Fuchs]

* Add String.prototype.capitalize, which returns a string with the first character in upper case, fixes #6666 [Tobie]

* Make Element.getStyle() and Element.setStyle() handle the CSS 'opacity' property transparently in IE, fixes #6093 [brandon.aaron, Tobie]

* Fix handling of CSS 'float' property for Element.getStyle() and Element.setStyle(), fixes #4160 [Thomas Fuchs, ericf]

* Fix that onComplete would be called twice with synchronous Ajax requests on Safari (provides units tests for #5756) [Thomas Fuchs]

* Fix Form.Field.activate to not select text on buttons in IE, fixes #2653 [sutch, mislav, Thomas Fuchs]

* Fix String.unescapeHTML() on Firefox for strings that are longer than 2048 bytes, fixes #5789 [Paul Moers, Thomas Fuchs]

* Redefine Array.prototype.concat for Opera, as the native implemenation doesn't work correctly [Thomas Fuchs]

* Add unit tests for Function.prototype.bind() [Thomas Fuchs]

* Add String.prototype.underscore and String.prototype.dasherize [Thomas Fuchs]
  Examples:
    'Hello_World'.dasherize()                    -> 'Hello-World'
    'borderBottomWidth'.underscore()             -> 'border_bottom_width'
    'borderBottomWidth'.underscore().dasherize() -> 'border-bottom-width'

*1.5.0_rc2* (November 11, 2006)

* Ensure that existing DOM properties take precedence over extended element methods in all browsers.  Closes #5115.  [Sean Kleinjung, sam]

* Add Element.Methods.readAttribute as a simple wrapper around getAttribute (which isn't a "real" function and doesn't have .apply or .call in Safari and IE).  Useful in conjunction with Enumerable.invoke for extracting the values of a custom attribute from a collection of elements.  [sam]
  Example:
    <div id="widgets">
      <div class="widget" widget_id="7">...</div>
      <div class="widget" widget_id="8">...</div>
      <div class="widget" widget_id="9">...</div>
    </div>
    
    $$('div.widget').invoke('readAttribute', 'widget_id')
    // ["7", "8", "9"]

* Add Element.Methods.immediateDescendants, like $A($(element).childNodes) but without text nodes.  [sam]

* More consistency.  Closes #6573.  [Bob Silva]

* String.prototype.toQueryParams and Hash.prototype.toQueryString now properly serialize arrays as multiple values.  Closes #4436.  [mislav, altblue, L`OcuS]

* Fix Form.serialize for options with empty values.  Closes #5033. [tdd, Thomas Fuchs, sam]

* Add Element.Methods.Simulated for simulating HTMLElement methods in lesser browsers.  Add hasAttribute as the first simulated method.  [tdd, Thomas Fuchs, sam]

* Add a "retry with throw" button for test error messages. [sam]

* rake test now runs test/unit/*.html by default.  Additionally, you can specify individual tests to run with the TESTS environment variable, and you can restrict the tests to particular browsers using the BROWSERS environment variable. [sam]

  Examples:
    % BROWSERS=safari,firefox rake test
    % TESTS=dom rake test

* Element.hasClassName now bypasses the Element.ClassNames API for performance.  [sam]

* Pick some low-hanging performance and DRYness fruit.  [sam]
  - Inline length property accesses in for loops
  - Enumerable-ize for loops where it makes sense
  - Make better use of Element.Methods and Form.Methods/Form.Element.Methods

* A slew of Ajax improvements.  Closes #6366.  [mislav, sam]
  
  Public-facing changes include:
  - HTTP method can be specified in either lowercase or uppercase, and uppercase is always used when opening the XHR connection
  - Added 'encoding' option (for POST) with a default of 'UTF-8'
  - Ajax.Request now recognizes all the JavaScript MIME types we're aware of
  - PUT body support with the 'postBody' option
  - HTTP authentication support with the 'username' and 'password' options
  - Query parameters can be passed as a string or as a hash
  - Fixed both String.toQueryParams and Hash.toQueryString when handling empty values
  - Request headers can now be specified as a hash with the 'requestHeaders' option

* Improve performance of the common case where $ is called with a single argument. Closes #6347. [sam, rvermillion, mislav]

* Fix Object.inspect to correctly distinguish between null and undefined, fixes #5941 [tdd, mislav]

* Don't serialize disabled form elements, fixes #4586 [tdd]

* Make HTML element classes extension mechanism for Safari not throw errors on WebKit beta versions [Thomas Fuchs]

* Add support for using Element.update() with no or a non-string parameter [Thomas Fuchs]

  Example:
    $('empty_me').update()          -> clears the element
    $('easy_as').update(123)        -> set element content to '123'

* Add unit tests for hashes, fixes #6344 [Tobie Langel]

* Add clone() method to arrays, fixes #6338 [Tobie Langel]

* Backing out of [5194] (Element.clear) because of issues with IE on certain elements, #6051

* Add Element.clear for easily emptying out elements, fixes #6051 [brandon.aaron@gmail.com]

* Enumerable.each now returns the enumerable to allow for method chaining, fixes #6250 [eventualbuddha]

* Make makeClipping and undoClipping always return their element to stay chainable

* Fix an issue with certain Element chain calls not correctly extending elements with Prototype element methods on IE [Thomas Fuchs]

* Add Enumerable.eachSlice and Enumerable.inGroupsOf, fixes #6046 [rails@tddsworld.com, Thomas Fuchs]

  Example:
    [1,2,3,4,5].inGroupsOf(3)       -> [[1,2,3],[4,5,null]]
    [1,2,3].inGroupsOf(4,'x')       -> [[1,2,3,'x']]

* Complete unit tests for array.js and string.js [Thomas Fuchs]

* Performance improvements for document.getElementsByClassName, including querying with XPath in supported browsers. [Andrew Dupont]

* Make Form.getElements() return elements in the correct order, fix broken Form.serialize return, fixes #4249, #6172 [lars@pinds.com, Thomas Fuchs, john]

* Add various DOM unit tests, fixes #6176, #6177 [tdd]

* Split Form.serialize into Form.serialize and Form.serializeElements. The latter can be used stand-alone to serialize an array of elements you pass in, instead of the entire form [DHH]

* Form.Element.disable() and .enable() will now work correctly, fixes #6034 [dresselm@businesslogic.com]

* Fix IE and Safari issues with Position.positionedOffset, add position.html unit tests, fixes #5621 [renggli@iam.unibe.ch]

* Fix an issue with Element.undoClipping and IE [Thomas Fuchs]

* Element.cleanWhitespace now correctly removes consecutive empty text nodes, fixes #3209 [livier.duroselle@gmail.com]

* Element.extend now does not try to extend text nodes, fixes #4642 [siegfried.puchbauer@gmail.com]

*1.5.0_rc1* (September 4, 2006)

* bindAsEventListener now passes along any provided arguments after the event argument.  Closes #5508.  [todd.fisher@revolution.com]

* Fix makeClipping and undoClipping with local overflow style values other than visible and hidden, fixes #3672  [Thomas Fuchs]

* Add Element.up, Element.down, Element.previous, and Element.next for easily traversing the DOM.  (Inspired by Thomas Fuchs' original implementation of Element.up: http://pastie.caboo.se/7702) [sam]

  Examples:
    <div id="sidebar">                  -> $('nav').up() or $('menu').up('div') 
      <ul id="nav">                     -> $('sidebar').down()  or $('sidebar').down('ul') or $('menu').previous()
        <li>...</li>                    -> $('sidebar').down(1) or $('sidebar').down('li')
        <li>...</li>                    -> $('sidebar').down(2) or $('sidebar').down('li', 2) or $('sidebar').down('li').next('li')
        <li class="selected">...</li>   -> $('sidebar').down('li.selected')
      </ul>                             
      <ul id="menu">                    -> $('sidebar').down('ul').next()
        ...

* Refactor $$ and Element.getElementsBySelector into Selector.findChildElements. [sam]

* Add Element.match, which takes a single CSS selector expression and returns true if it matches the element. [sam]

* Add Element.ancestors, Element.descendants, Element.previousSiblings, Element.nextSiblings, and Element.siblings. [sam]

* Add Element.inspect for better DOM debugging. [sam]

* Add an optional boolean argument to String.prototype.inspect which, when true, makes the string double-quoted instead of single-quoted. [sam]

* Add the uniq() method to Arrays, which returns a new Array with duplicates removed, fixes #3810 [secondlife]

* Add stop() method to PeriodicalExecutor, fixes #4801 [Jon Evans]

* Fix issues with Enumerable.any, ObjectRange.toArray, added unit tests, fixes #4419 [miyamuko, Thomas Fuchs]

* Fix two instances of unneccesarily redeclared variables, fixes #5229 [Thomas Fuchs]

* Fix a loop in Element.extend to properly use local variable, fixes #5128 [arrix]

* Add constants for additional keys in Event, fixes #5411, #5795 [simone_b]

* Workaround a DOM API bug in Opera in Position.page(), fixes #2407, #5848 [Thomas Fuchs]

* Remove duplicate definition of Position.clone(), fixes #3765 [Thomas Fuchs]

* Make destructive Element, Form, and Form.Element methods return their first argument, so that multiple calls can be chained together. [sam]

  ex. $("sidebar").addClassName("selected").show();

  The following methods now return their first argument: Element.toggle, Element.hide, Element.show, Element.remove, Element.update, Element.replace, Element.addClassName, Element.removeClassName, Element.observe, Element.stopObserving, Element.cleanWhitespace, Element.scrollTo, Element.setStyle, Element.makePositioned, Element.undoPositioned, Element.makeClipping, Element.undoClipping, Form.reset, Form.disable, Form.enable, Form.focusFirstElement, Form.Element.focus, Form.Element.select, Form.Element.clear, Form.Element.activate, Form.Element.disable, Form.Element.enable.

* For consistency, Element.toggle, Element.show, Element.hide, Field.clear, and Field.present no longer take an arbitrary number of arguments. [sam]
  
  !! BACKWARDS COMPATIBILITY CHANGE !!
  
  If you have code that looks like this:
    Element.show('page', 'sidebar', 'content');
  You need to replace it with code like this:
    ['page', 'sidebar', 'content'].each(Element.show);

* Mix in Form and Form.Element methods to forms and form field elements with $() and $$(). Closes #4448. [Dan Webb, sam]

* Add Object.clone [sam]

* Add Form.Element.disable and Form.Element.enable. Closes #4943. [jan@prima.de]

* Field is now simply an alias for Form.Element. [sam]

* Add Element.Methods.getElementsByClassName and Element.Methods.getElementsBySelector. Closes #4669. [Andrew Dupont, DHH, sam]

* Avoid race condition when stopping an Ajax.PeriodicalUpdater. Closes #4809. [e98cuenc@gmail.com]

* Improve support for synchronous requests. Closes #5916. [sam, jthrom@gmail.com]

* Add serialization and observation support for input type=search. Closes #4096. [rpnielsen@gmail.com]

* Properly decode query components in String.prototype.toQueryParams. Closes #3487. [sam]

* Add Array.prototype.reduce [sam]:
  [1, 2].reduce()   // [1, 2]
  [1].reduce()      // 1
  [].reduce()       // undefined

* Add Object.keys and Object.values [sam]

* Simulate non-GET/POST requests by POSTing with a _method parameter set to the actual verb [DHH]

* Make Element.update() handle TABLE-related elements with the DOM API because of IE's missing .innerHTML property on them [Thomas Fuchs, thx to Rick Olson]

* Sync to script.aculo.us unittest.js library as of 2006/08/29 [Thomas Fuchs]

* Add additional unit tests to test/unit/dom.html for testing Element.update and $().update in various enviroments [Thomas Fuchs]

* Prevent possible exceptions on unloading the page in IE [Thomas Fuchs]

*1.5.0_rc0* (April 5, 2006)

* Modify HTMLElement.prototype and short-circuit Element.extend where possible. Closes #4477. [Thomas Fuchs]

* Only observe window.onunload in IE for Mozilla bfcache support. Closes #3726. [Mike A. Owens]

* Don't redefine Array.prototype.shift. Closes #4138. [leeo]

* Prevent redefining Array.prototype.reverse more than once. Closes #3951. [brettdgibson@gmail.com]

* Fix Enumerable.min/Enumerable.max to recognize the value 0. Closes #3847, #4190. [rubyonrails@brainsick.com, Martin Bialasinski]

* Change Ajax.getTransport to prefer XMLHttpRequest in anticipation of IE 7. Closes #3688. [jschrab@malicstower.org, sam]

* Make Array.prototype.flatten more robust. Closes #3453. [Martin Bialasinski, sam]

* Fix evalScripts from crashing Firefox if script includes 'var'. Closes #3288, #4165. [rahul@ntag.com, sam]

* Scope iterators locally. Closes #4589. [sam]

* Support Insertion.Before/Insertion.After for <tr> elements in IE. Closes #3925. [rails-venkatp@sneakemail.com]

* Add a contentType option for overriding application/x-www-form-urlencoded in Ajax.Request. Closes #3564. [avif@arc90.com, sam]

* Surround values in the X-JSON header in parenthesis for better compatibility with Firefox. Closes #4118. [bigsmoke@gmail.com]

* Fix Form.serialize to properly encode option values in multiple selects in IE. Closes #3291. [rubyonrails@brainsick.com]

* Cache methods added to DOM elements with Element.extend to prevent memory leaks in IE. Closes #4465. [jaen@laborint.com, sam]

* 1.5.0_pre1* (March 26, 2006)

* Add attribute selector support for Selector (and $$). Closes #4368. [devslashnull@gmail.com]
  Example:
    $$('form#foo input[type=text]').each(function(input) {
      input.setStyle({color: 'red'});
    });
  
* Send Accept header containing 'text/javascript, text/html, application/xml, text/xml */*'' to inform Rails that we prefer RJS, but we'll take HTML or XML or whatever if you can't deliver the goods [DHH]

* Make $$ work in IE. Closes #3715. [rubyonrails@brainsick.com]

* Add test/browser.html, which provides a simple object browser for the Prototype source (Firefox/Safari only). [sam]

* Add Element.extend, which mixes Element methods into a single HTML element.  This means you can now write $('foo').show() instead of Element.show('foo').  $, $$ and document.getElementsByClassName automatically call Element.extend on any returned elements. [sam]

* Add Element.replace as a cross-browser implementation of the "outerHTML" property. References #3246. [tom@craz8.com]

* Fix Enumerable.zip iterator behavior. [Marcin Kaszynski, sam]

*1.5.0_pre0* (January 18, 2006)

* Add String.prototype.truncate to complement the Action View truncate helper. [sam]

* Add String.prototype.gsub, String.prototype.sub, and String.prototype.scan, all of which take a pattern and an iterator (or a pattern and a replacement template string in the case of gsub and sub). [sam]

* Add a Template class for interpolating named keys from an object in a string. [sam]

* Add the $$ function for finding DOM elements by simple CSS selector strings. [sam]
  Example: Find all <img> elements inside <p> elements with class "summary", all inside
           the <div> with id "page". Hide each matched <img> tag.
             $$('div#page p.summary img').each(Element.hide)
     
* Add a Selector class for matching elements by single CSS selector tokens. [sam]

* Add Test.Unit.Assertions.assertEnumEqual for comparing Enumerables in tests. [sam]

* Add Element.childOf(element, ancestor) which returns true when element is a child of ancestor. [sam]

* Fix escaping in String.prototype.inspect. [sam]

* Add String.prototype.strip to remove leading and trailing whitespace from a string. [sam]

* Move Prototype to Rails SVN. [sam]
  http://dev.rubyonrails.org/svn/rails/spinoffs/prototype/
  
* Make the console nicer. [sam]

* Prune the source tree. [sam]<|MERGE_RESOLUTION|>--- conflicted
+++ resolved
@@ -1,8 +1,6 @@
-<<<<<<< HEAD
 * Add `Element.purge` for cleaning up event listeners and element storage keys on elements that will be removed from the page. Make `Element.update` perform similar cleanup automatically. (Andrew Dupont, Tobie Langel)
-=======
+
 * The second argument to Event.Handler callbacks is the target element when no selector is present, or the matching element when a selector is present. Callbacks are always bound to the original element. (sam)
->>>>>>> 354e2f8d
 
 * Fix issue where `Element.Layout#get` would fail to interpret negative pixel values. (Sebastien Gruhier, Andrew Dupont)
 
