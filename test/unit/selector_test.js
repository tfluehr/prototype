--- conflicted
+++ resolved
@@ -1,4 +1,4 @@
-﻿var $RunBenchmarks = false;
+var $RunBenchmarks = false;
 
 function reduce(arr) {
   return arr.length > 1 ? arr : arr[0];
@@ -399,17 +399,11 @@
   },
   testElementDownWithDotAndColon: function() {
     var a = $('dupL4_dotcolon'); 
-<<<<<<< HEAD
-    var b = $('dupContainer.withdot:withcolon').down('#dupL4_dotcolon');
-    
-    this.assertEqual(a, b);
-=======
     var b = $('dupContainer.withdot:active').down('#dupL4_dotcolon');    
     var c = $('dupContainer.withdot:active').select('#dupL4_dotcolon');
     
     this.assertEqual(a, b);
     this.assertEnumEqual([a], c);
->>>>>>> f405b2c5
   },
   
   testDescendantSelectorBuggy: function() {
