﻿<div id="fixtures" style="display: none">
  <h1 class="title">Some title <span>here</span></h1>
  <p id="p" class="first summary">
    <strong id="strong">This</strong> is a short blurb
    <a id="link_1" class="first internal" rel="external nofollow" href="#">with a <em id="em2">link</em></a> or 
    <a id="link_2" class="internal highlight" href="#"><em id="em">two</em></a>.
    Or <cite id="with_title" title="hello world!">a citation</cite>.
  </p>
  <ul id="list">
    <li id="item_1" class="first"><a id="link_3" href="#" class="external"><span id="span">Another link</span></a></li>
    <li id="item_2">Some text</li>
    <li id="item_3" xml:lang="es-us" class="">Otra cosa</li>
  </ul>

  <!-- this form has a field with the name 'id',
    therefore its ID property won't be 'troubleForm': -->
  <form id="troubleForm">
    <input type="hidden" name="id" id="hidden" />
    <input type="text" name="disabled_text_field" id="disabled_text_field" disabled="disabled" />
    <input type="text" name="enabled_text_field" id="enabled_text_field" />
    <input type="checkbox" name="checkboxes" id="checked_box" checked="checked" value="Checked" />
    <input type="checkbox" name="checkboxes" id="unchecked_box" value="Unchecked"/>
    <input type="radio" name="radiobuttons" id="checked_radio" checked="checked" value="Checked" />
    <input type="radio" name="radiobuttons" id="unchecked_radio" value="Unchecked" />
  </form>
  
  <form id="troubleForm2">
    <input type="checkbox" name="brackets[5][]" id="chk_1" checked="checked" value="1" />
    <input type="checkbox" name="brackets[5][]" id="chk_2" value="2" />    
  </form>
  
  <div id="level1">
    <span id="level2_1">
      <span id="level3_1"></span>
      <!-- This comment should be ignored by the adjacent selector -->
      <span id="level3_2"></span>
    </span>
    <span id="level2_2">
      <em id="level_only_child">    
      </em>
    </span>
    <div id="level2_3"></div>
  </div> <!-- #level1 -->

  <div id="dupContainer">
    <span id="dupL1" class="span_foo span_bar">
      <span id="dupL2">
        <span id="dupL3">
          <span id="dupL4">
            <span id="dupL5"></span>
          </span>
        </span>
      </span>
    </span>
  </div> <!-- #dupContainer -->
<<<<<<< HEAD
  <div id="dupContainer.withdot:withcolon">
=======
  <div id="dupContainer.withdot:active">
>>>>>>> f405b2c5
    <span id="dupL1_dotcolon" class="span_foo span_bar">
      <span id="dupL2_dotcolon">
        <span id="dupL3_dotcolon">
          <span id="dupL4_dotcolon">
            <span id="dupL5_dotcolon"></span>
          </span>
        </span>
      </span>
    </span>
<<<<<<< HEAD
  </div> <!-- #dupContainer.withdot:withcolon -->
=======
  </div> <!-- #dupContainer.withdot:active -->
>>>>>>> f405b2c5

  <div id="grandfather"> grandfather    
    <div id="father" class="brothers men"> father      
      <div id="son"> son </div>
    </div>
    <div id="uncle" class="brothers men"> uncle </div>
  </div>  

  <form id="commaParent" title="commas,are,good">
    <input type="hidden" id="commaChild" name="foo" value="#commaOne,#commaTwo" />
    <input type="hidden" id="commaTwo" name="foo2" value="oops" />
  </form>
  <div id="counted_container"><div class="is_counted"></div></div>
  
  <div foo-bar="baz" id="attr_with_dash">blah</div>
</div><|MERGE_RESOLUTION|>--- conflicted
+++ resolved
@@ -1,4 +1,4 @@
-﻿<div id="fixtures" style="display: none">
+<div id="fixtures" style="display: none">
   <h1 class="title">Some title <span>here</span></h1>
   <p id="p" class="first summary">
     <strong id="strong">This</strong> is a short blurb
@@ -53,11 +53,7 @@
       </span>
     </span>
   </div> <!-- #dupContainer -->
-<<<<<<< HEAD
-  <div id="dupContainer.withdot:withcolon">
-=======
   <div id="dupContainer.withdot:active">
->>>>>>> f405b2c5
     <span id="dupL1_dotcolon" class="span_foo span_bar">
       <span id="dupL2_dotcolon">
         <span id="dupL3_dotcolon">
@@ -67,11 +63,7 @@
         </span>
       </span>
     </span>
-<<<<<<< HEAD
-  </div> <!-- #dupContainer.withdot:withcolon -->
-=======
   </div> <!-- #dupContainer.withdot:active -->
->>>>>>> f405b2c5
 
   <div id="grandfather"> grandfather    
     <div id="father" class="brothers men"> father      
